# SOME DESCRIPTIVE TITLE.
# Copyright (C) YEAR THE PACKAGE'S COPYRIGHT HOLDER
# This file is distributed under the same license as the PACKAGE package.
# FIRST AUTHOR <EMAIL@ADDRESS>, YEAR.
#
msgid ""
msgstr ""
"Project-Id-Version: PACKAGE VERSION\n"
"Report-Msgid-Bugs-To: \n"
<<<<<<< HEAD
"POT-Creation-Date: 2012-03-16 13:31+0100\n"
"PO-Revision-Date: 2012-03-15 12:26+0200\n"
"Last-Translator: Manu Jesus <ibersystem@gmail.com>\n"
=======
"POT-Creation-Date: 2012-03-16 12:56+0100\n"
"PO-Revision-Date: 2012-03-16 13:47+0200\n"
"Last-Translator: Matías Bellone <matiasbellone@gmail.com>\n"
>>>>>>> d10f269a
"Language-Team: LANGUAGE <LL@li.org>\n"
"Language: es\n"
"MIME-Version: 1.0\n"
"Content-Type: text/plain; charset=UTF-8\n"
"Content-Transfer-Encoding: 8bit\n"
"Plural-Forms: nplurals=2; plural=(n != 1);\n"
"X-Generator: Weblate 0.6\n"

#: media/js/loader.js:41
msgid "Translate using Apertium"
msgstr "Traducir utilizando «Apertium»"

#: media/js/loader.js:57
msgid "Translate using Microsoft Translator"
msgstr "Traducir utilizando «Microsoft Translator»"

#: media/js/loader.js:69
msgid "Translate using MyMemory"
msgstr "Traducir utilizando «MyMemory»"

#: media/js/loader.js:142
msgid "Sort this column"
msgstr "Ordenar esta columna"

#: media/js/loader.js:172
msgid "AJAX request to load this content has failed!"
<<<<<<< HEAD
msgstr ""

#: media/js/loader.js:186
msgid "Loading..."
msgstr ""
=======
msgstr "¡Falló el pedido AJAX para cargar este contenido!"
>>>>>>> d10f269a
<|MERGE_RESOLUTION|>--- conflicted
+++ resolved
@@ -7,15 +7,9 @@
 msgstr ""
 "Project-Id-Version: PACKAGE VERSION\n"
 "Report-Msgid-Bugs-To: \n"
-<<<<<<< HEAD
-"POT-Creation-Date: 2012-03-16 13:31+0100\n"
-"PO-Revision-Date: 2012-03-15 12:26+0200\n"
-"Last-Translator: Manu Jesus <ibersystem@gmail.com>\n"
-=======
 "POT-Creation-Date: 2012-03-16 12:56+0100\n"
 "PO-Revision-Date: 2012-03-16 13:47+0200\n"
 "Last-Translator: Matías Bellone <matiasbellone@gmail.com>\n"
->>>>>>> d10f269a
 "Language-Team: LANGUAGE <LL@li.org>\n"
 "Language: es\n"
 "MIME-Version: 1.0\n"
@@ -42,12 +36,8 @@
 
 #: media/js/loader.js:172
 msgid "AJAX request to load this content has failed!"
-<<<<<<< HEAD
-msgstr ""
+msgstr "¡Falló el pedido AJAX para cargar este contenido!"
 
 #: media/js/loader.js:186
 msgid "Loading..."
-msgstr ""
-=======
-msgstr "¡Falló el pedido AJAX para cargar este contenido!"
->>>>>>> d10f269a
+msgstr ""