# Azerbaijani translations for PACKAGE package.
# Copyright (C) 2014 THE PACKAGE'S COPYRIGHT HOLDER
# This file is distributed under the same license as the PACKAGE package.
# Automatically generated, 2014.
#
msgid ""
msgstr ""
"Project-Id-Version: PACKAGE VERSION\n"
"Report-Msgid-Bugs-To: weblate@lists.cihar.com\n"
"POT-Creation-Date: 2014-10-05 20:21+0200\n"
<<<<<<< HEAD
"PO-Revision-Date: 2014-10-01 08:46+0200\n"
"Last-Translator: Sevdimali İsa <sevdimaliisayev@mail.ru>\n"
"Language-Team: Azerbaijani <https://hosted.weblate.org/projects/weblate/"
"master/az/>\n"
=======
"PO-Revision-Date: 2014-10-06 14:55+0200\n"
"Last-Translator: Michal Čihař <michal@cihar.com>\n"
"Language-Team: Azerbaijani "
"<https://hosted.weblate.org/projects/weblate/bootstrap/az/>\n"
>>>>>>> 6e9f1723
"Language: az\n"
"MIME-Version: 1.0\n"
"Content-Type: text/plain; charset=UTF-8\n"
"Content-Transfer-Encoding: 8bit\n"
"Plural-Forms: nplurals=2; plural=n != 1;\n"
"X-Generator: Weblate 1.10-dev\n"

#: weblate/accounts/avatar.py:165
msgctxt "No known user"
msgid "None"
msgstr "Heç biri"

#: weblate/accounts/forms.py:89
#, fuzzy
#| msgid "At least five characters long."
msgid "At least four characters long."
msgstr "Ən az beş simvol uzunluğunda."

#: weblate/accounts/forms.py:90
msgid "Username"
msgstr "İstifadəçi adı"

#: weblate/accounts/forms.py:93
msgid ""
"This value may contain only letters, numbers and following characters: @ . + "
"- _"
msgstr ""
"Bu veriləndə sadəcə hərflər, rəqəmlər və burada göstərilən simvollar ola "
"bilər: @ . + - _"

#: weblate/accounts/forms.py:113
msgid "This username is already taken. Please choose another."
msgstr "Bu istifadəçi adı mövcuddur. Zəhmət olmasa başqasın seçin."

#: weblate/accounts/forms.py:224 weblate/accounts/forms.py:294
msgid "E-mail"
msgstr "E-mail"

#: weblate/accounts/forms.py:226
msgid "You can add another emails on Authentication tab."
msgstr "İdentifikasiya pəncərəsində başqa mailllər əlavə edə bilərsiniz."

#: weblate/accounts/forms.py:253 weblate/accounts/forms.py:331
msgid "Full name"
msgstr "Tam adınız"

#: weblate/accounts/forms.py:262
msgid "Subject"
msgstr "Mövzu"

#: weblate/accounts/forms.py:263 weblate/accounts/forms.py:519
msgid "Your name"
msgstr "Adınız"

#: weblate/accounts/forms.py:264 weblate/accounts/forms.py:520
msgid "Your email"
msgstr "E-mail adresiniz"

#: weblate/accounts/forms.py:266 weblate/html/admin/performance.html:46
msgid "Message"
msgstr "Mesaj"

#: weblate/accounts/forms.py:269
msgid ""
"Please contact us in English, otherwise we might be unable to understand "
"your request."
msgstr ""
"Zəhmət olmasa İngilis dilində əlaqə qurun, yoxsa sizi başa düşə bilmərik."

#: weblate/accounts/forms.py:295
msgid "Activation email will be sent here."
msgstr "Aktivasiya maili buraya göndəriləcək."

#: weblate/accounts/forms.py:308
msgid ""
"This email address is already in use. Please supply a different email "
"address."
msgstr "Bu mail adresi mövcuddur. Zəhmət olmasa başqasın seçin."

#: weblate/accounts/forms.py:369
#, python-format
msgid "What is %s?"
msgstr "%s nədir?"

#: weblate/accounts/forms.py:379
msgid "Please check your math and try again."
msgstr "Düzgün hesablayın və təkrar sınayın."

#: weblate/accounts/forms.py:401
msgid "New password"
msgstr "Yeni Parol"

#: weblate/accounts/forms.py:402
msgid "At least six characters long."
msgstr "Ən az altı simvol uzunluğunda."

#: weblate/accounts/forms.py:406
msgid "New password (again)"
msgstr "Yeni Parol(təkrar)"

#: weblate/accounts/forms.py:408
msgid "Repeat the password so we can verify you typed it in correctly."
msgstr "Parolu təkar yazın, beləcə əmin olacağıq ki, doğru yazıbsınız."

#: weblate/accounts/forms.py:419
msgid "Password needs to have at least six characters."
msgstr "Parol minimum altı simvoldan ibarət olmalıdır."

#: weblate/accounts/forms.py:436
msgid "You must type the same password each time."
msgstr "Davamlı eyni parolu girmək məcburiyyətindəsiniz."

#: weblate/accounts/forms.py:445
msgid "Current password"
msgstr "Cari parol"

#: weblate/accounts/forms.py:455
msgid "User with this email address was not found."
msgstr "Bu mail adresi ilə istifadəçi tapılmadı."

#: weblate/accounts/forms.py:463
msgid "Username or email"
msgstr "İstifadəçi adı və ya mail"

#: weblate/accounts/forms.py:466 weblate/html/accounts/profile.html:141
msgid "Password"
msgstr "Parol"

#: weblate/accounts/forms.py:471
msgid ""
"Please enter a correct username and password. Note that both fields may be "
"case-sensitive."
msgstr ""

#: weblate/accounts/forms.py:473
msgid "This account is inactive."
msgstr ""

#: weblate/accounts/forms.py:521 weblate/trans/models/project.py:79
msgid "Project name"
msgstr "Layihə adı"

#: weblate/accounts/forms.py:522 weblate/html/project_info.html:3
#: weblate/trans/models/project.py:90
msgid "Project website"
msgstr "layihənin web səhifəsi"

#: weblate/accounts/forms.py:524 weblate/html/subproject_info.html:9
#: weblate/trans/models/subproject.py:75
msgid "Git repository"
msgstr "Git deposu"

#: weblate/accounts/forms.py:526 weblate/trans/models/subproject.py:78
msgid ""
"URL of Git repository, use weblate://project/resource for sharing with other "
"resource."
msgstr ""

#: weblate/accounts/forms.py:532 weblate/trans/models/subproject.py:122
msgid "File mask"
msgstr "Fayl maskası"

#: weblate/accounts/forms.py:534 weblate/trans/models/subproject.py:126
msgid ""
"Path of files to translate, use * instead of language code, for example: po/"
"*.po or locale/*/LC_MESSAGES/django.po."
msgstr ""
"Tərcümə üçün faylları yolu, dil kodu yerinə * istifadə edin, məsələn:po/*.po "
"və ya locale/*/LC_MESSAGES/django.po."

#: weblate/accounts/forms.py:541
msgid "Additional message"
msgstr "Əlavə mesaj"

#: weblate/accounts/models.py:349
msgid "Interface Language"
msgstr "İnterfeys Dili"

#: weblate/accounts/models.py:355 weblate/html/language.html:7
#: weblate/html/languages.html:7 weblate/lang/views.py:35
msgid "Languages"
msgstr "Dillər"

#: weblate/accounts/models.py:360
msgid "Secondary languages"
msgstr "ikinci Dillər"

#: weblate/accounts/models.py:369 weblate/html/accounts/profile.html:66
msgid "Subscribed projects"
msgstr "Abunə olunmuş layihələr"

#: weblate/accounts/models.py:373
msgid "Notification on any translation"
msgstr "Hər hansı tərcümədə bildiriş"

#: weblate/accounts/models.py:377
msgid "Notification on new string to translate"
msgstr "Yeni sətir tərcümə üçün bildiriş"

#: weblate/accounts/models.py:381
msgid "Notification on new suggestion"
msgstr "Yeni təklifdə bildiriş"

#: weblate/accounts/models.py:385
msgid "Notification on new contributor"
msgstr "Yeni töhfədə bildiriş"

#: weblate/accounts/models.py:389
msgid "Notification on new comment"
msgstr "Yeni şərhdə bildiriş"

#: weblate/accounts/models.py:393
msgid "Notification on merge failure"
msgstr "birləşdirmənin uğursuz olmasında bildiriş"

#: weblate/accounts/models.py:397
msgid "Notification on new language request"
msgstr "Yeni dil dəstəyiində bildiriş"

#: weblate/accounts/views.py:85 weblate/accounts/views.py:413
msgid "User registration"
msgstr "İstifadəçi qeydiyyatı"

#: weblate/accounts/views.py:101
msgid "Message could not be sent to administrator!"
msgstr "Mesaj idarəçiyə göndərilə bilmədi!"

#: weblate/accounts/views.py:119
msgid "Message has been sent to administrator."
msgstr "Mesaj idarəçiyə göndərildi."

#: weblate/accounts/views.py:142 weblate/accounts/views.py:209
msgid "You can not change demo profile on the demo server."
msgstr "Demo profili Demo serverdə dəyişdirə bilməzsiniz."

#: weblate/accounts/views.py:162
msgid "Your profile has been updated."
msgstr "Profiliniz yeniləndi."

#: weblate/accounts/views.py:191
msgid "User profile"
msgstr "İstifadəçi profili"

#: weblate/accounts/views.py:220
msgid "Your account has been removed."
msgstr "Hesabınız silindi."

#: weblate/accounts/views.py:265 weblate/html/accounts/contact.html:7
#: weblate/html/accounts/contact.html:22
msgid "Contact"
msgstr "Əlaqə"

#: weblate/accounts/views.py:297 weblate/html/accounts/hosting.html:8
msgid "Hosting"
msgstr "Hostinq"

#: weblate/accounts/views.py:371 weblate/html/accounts/login.html:9
#: weblate/html/accounts/login.html:42 weblate/html/base.html:80
msgid "Login"
msgstr "Login"

#: weblate/accounts/views.py:381
msgid "Thanks for using Weblate!"
msgstr "Weblate istifadə etdiyinizə görə təşəkkürlər!"

#: weblate/accounts/views.py:435 weblate/html/accounts/email.html:8
msgid "Register email"
msgstr "Mail qeydiyyatdan keçirt"

#: weblate/accounts/views.py:459
msgid "You have entered an invalid password."
msgstr "Yanlış parol daxil etdiniz."

#: weblate/accounts/views.py:481
msgid "Your password has been changed."
msgstr "Parolunuz dəyişdirildi."

#: weblate/accounts/views.py:491 weblate/html/accounts/password.html:13
#: weblate/html/accounts/profile.html:144
msgid "Change password"
msgstr "Parolu dəyiş"

#: weblate/accounts/views.py:516 weblate/html/accounts/reset.html:8
#: weblate/html/accounts/reset.html:22
msgid "Password reset"
msgstr "Parol sıfırlama"

#: weblate/html/403.html:7
msgid "You don't have privileges to display this page."
msgstr "Bu səhifəyə baxmaq üçün hüqunuz yoxdur."

#: weblate/html/403.html:11 weblate/html/404.html:11
msgid ""
"However the following translation projects are available on this server:"
msgstr "Bu serverdə ancaq aşağıdakı tərcümə layihələri vardır:"

#: weblate/html/404.html:7
msgid "The page you are looking for was not found."
msgstr "Axtardığınız səhifə tapılmadı."

#: weblate/html/500.html:5
msgid "Server Error"
msgstr "Server Xətası"

#: weblate/html/500.html:8
msgid ""
"The server had serious problems while serving your request. We've just sent "
"our trained monkeys to fix the issue."
msgstr ""
"Sorğunuzu yerinə yetirərkən serverdə ciddi xətalar baş verdi. Problemi həll "
"etməsi üçün indicə Cırtdan və dostların göndərdik."

#: weblate/html/about.html:6
#, fuzzy
#| msgid "about"
msgid "About"
msgstr "haqqında"

#: weblate/html/about.html:14 weblate/html/footer.html:7
#: weblate/trans/views/basic.py:390
msgid "About Weblate"
msgstr "Weblate haqqında"

#: weblate/html/about.html:17
msgid ""
"Weblate is a web based translation tool with tight Git integration. It "
"features simple and clean user interface, propagation of translations across "
"resources, quality checks and automatic linking to source files."
msgstr ""

#: weblate/html/about.html:19 weblate/html/accounts/contact.html:14
#, python-format
msgid ""
"If you are looking for support for Weblate or want to file bug reports check "
"its website at <a href=\"%(weblate_url)s\">weblate.org</a>."
msgstr ""
"Əgər Weblate üçün dəstək axtarırsınızsa ya da fayl xətası hesabatları "
"istəyirsinizsə web saytı <a href=\"%(weblate_url)s\">weblate.org</a> "
"adresindən sınayın."

#: weblate/html/about.html:29
#, fuzzy
#| msgid "Hosting site"
msgid "Hosting projects"
msgstr "Hostinq saytı"

#: weblate/html/about.html:32
msgid ""
"This Weblate instance hosts translations for various free software projects."
msgstr ""
"Bu Weblate nümunəsi bir sıra pulsuz proqram layihələri üçün ev sahibliyi "
"edir."

#: weblate/html/about.html:34
#, python-format
msgid ""
"We can host your project as well, if you are interested, please <a href="
"\"%(contact_url)s?subject=Project hosting\">contact us</a>."
msgstr ""
"Əgər maraqlanırsınızsa sizin də layihələrinizə ev sahibliyi edə bilərik, "
"zəhmət olmasa <a href=\"%(contact_url)s?subject=Project hosting\">bizimlə "
"əlaqəyə keçin</a>."

#: weblate/html/about.html:43 weblate/trans/models/advertisement.py:37
msgid "Donate to Weblate"
msgstr "Weblate ianə et(Donate to Weblate)"

#: weblate/html/about.html:45
#, fuzzy
#| msgid ""
#| "Weblate is free software created by volunteers, but you can still support "
#| "them financially:"
msgid ""
"Weblate is free software created by volunteers, but you can still support "
"them financially."
msgstr ""
"Weblate könüllülər tərəfiindən yaradılmış pulsuz servisdir, amma yenə də "
"maliyə baxımından dəstəkləyə bilərsiniz:"

#: weblate/html/about.html:48
msgid "Flattr Weblate!"
msgstr "Flattr Weblate!"

#: weblate/html/about.html:49 weblate/html/footer.html:10
msgid "Donate to Weblate!"
msgstr "Weblate ianə et!"

#: weblate/html/about.html:58
msgid "Versions"
msgstr "Versiyalar"

#: weblate/html/about.html:61
msgid "This site is built using following projects:"
msgstr "Aşağıdakı layihələr istifadə edilərək bu sayt yaradılmışdır:"

#: weblate/html/about.html:80 weblate/html/data.html:48
#: weblate/html/index.html:35 weblate/html/translation.html:25
#: weblate/html/translation.html.py:258
msgid "Statistics"
msgstr "Statistikalar"

#: weblate/html/about.html:85
msgid "Strings to translate"
msgstr "tərcümə üçün sətir"

#: weblate/html/about.html:89
msgid "Words to translate"
msgstr "Tərcümə üçün söz"

#: weblate/html/about.html:93
msgid "Used languages"
msgstr "istifadə olunan dil"

#: weblate/html/about.html:97
msgid "Registered users"
msgstr "Qeydiyyatdan keçmiş istifadəçi"

#: weblate/html/about.html:101 weblate/html/user-activity.html:3
msgid "Suggestions made"
msgstr "Edilmiş təklif"

#: weblate/html/about.html:105 weblate/html/user-activity.html:7
msgid "Translations made"
msgstr "Edilmiş Tərcümə"

#: weblate/html/about.html:109
msgid "Failing checks found"
msgstr "Tapılan uğursuz yoxlamalar"

#: weblate/html/about.html:113 weblate/html/project.html:29
msgid "Ignored checks"
msgstr "Göz ardı edilən yoxlama"

#: weblate/html/accounts/contact.html:13
msgid "You can contact maintainers of this server here."
msgstr ""
"Buradan bu serverin avtoqreyderləri(maintainers) ilə əlaqə saxlaya "
"bilərsiniz."

#: weblate/html/accounts/contact.html:28 weblate/html/accounts/hosting.html:26
msgid "Send"
msgstr "Göndər"

#: weblate/html/accounts/email-sent.html:6 weblate/html/accounts/login.html:67
#: weblate/html/accounts/register.html:9
msgid "Registration"
msgstr "Qeydiyyatdan keç"

#: weblate/html/accounts/email-sent.html:12
#, fuzzy
#| msgid "Registration date"
msgid "Registration almost complete"
msgstr "Qeydiyyatdan keçmə tarixi"

#: weblate/html/accounts/email-sent.html:15
msgid ""
"Thank you for registering. You will very soon receive an email with a "
"confirmation link. Please follow this link in order to complete your "
"registration."
msgstr ""
"Qeydiyyatdan keçdiyiniz üçün təşəkkürlər. Çox yaxında aktivasiya linki olan "
"mail alacaqsınız. Qeydiyyatınızı davam etdirmək üçün həmin bağlantını "
"izləyin."

#: weblate/html/accounts/email-sent.html:19
#, python-format
msgid ""
"If you don't receive it shortly, please check your spam folder or retry the "
"registration. If the problem persists, please <a href=\"%(contact_url)s?"
"subject=Registration problems\">contact us</a>."
msgstr ""
"Əgər qısa vaxt ərzində mail almasanız, spam qovluğuna nəzər yetirin və ya "
"yenidən qeydiyyatdan keçməyi sınayın.Probleminiz davam edərsə <a href="
"\"%(contact_url)s?subject=Registration problems\">bizimlə əlaqə saxlayın</a>."

#: weblate/html/accounts/email.html:11 weblate/html/accounts/register.html:20
#: weblate/html/accounts/reset.html:17
#, fuzzy
#| msgid "Please fix errors in registration form."
msgid "Please fix errors in the registration form."
msgstr "Zəhmət olmasa qeydiyyat formundakı bütün xətaları düzəldin."

#: weblate/html/accounts/email.html:20 weblate/html/accounts/profile.html:251
#: weblate/html/accounts/register.html:17
msgid ""
"By registering you agree to use your name and email in Git commits and "
"provide your contribution under license defined by each translated project."
msgstr ""
"Qeydiyyatdan keçərək Git prezentasiyalarında adınızı və mail adresinizi "
"istifadə etməyi və hər tərcümə edilmiş layihə tərəfindən göstərilmiş "
"lisenziya altında töhfə verdiyinizi qəbul etdiniz."

#: weblate/html/accounts/email.html:22 weblate/html/accounts/register.html:37
#: weblate/html/base.html:78
msgid "Register"
msgstr "Qeydiyyatdan keç"

#: weblate/html/accounts/hosting.html:13
msgid ""
"Please check in advance whether your project is eligible for project hosting "
"on this site."
msgstr ""
"Zəhmət olmasa layihənizin bu saytda layihə saxlamaq üçün uyğun olub "
"olmadığını yoxlayın."

#: weblate/html/accounts/hosting.html:21 weblate/html/index.html:100
msgid "Ask for project hosting"
msgstr ""

#: weblate/html/accounts/hosting.html:34
msgid "Conditions for free hosting conditions"
msgstr ""

#: weblate/html/accounts/hosting.html:37
msgid ""
"Translated content has to be released under <a href=\"http://en.wikipedia."
"org/wiki/Free_software_license\">free license</a>."
msgstr ""
<<<<<<< HEAD
=======
"Çevrilmiş content <a href=\"http://en.wikipedia.org/wiki/"
"Free_software_license\">pulsuz lisans</a> altında yayınlanmaq "
"məcburiyyətindədir."
>>>>>>> 6e9f1723

#: weblate/html/accounts/hosting.html:38
msgid ""
"Source code has to be publicly available in supported version control system."
msgstr ""
<<<<<<< HEAD

#: weblate/html/accounts/hosting.html:39
msgid "There is no guarantee for service availability or quality."
msgstr ""

#: weblate/html/accounts/hosting.html:45
msgid "Commercial hosting"
msgstr ""
=======
"Qaynaq kodu, dəstəklənən versiya idarəetmə sistemində açıqca istifadə edilə "
"bilməlidir."

#: weblate/html/accounts/hosting.html:39
msgid "There is no guarantee for service availability or quality."
msgstr "Xidmət istifadəliliyi və keyfiyyəti üçün qaranti vermirik."

#: weblate/html/accounts/hosting.html:45
msgid "Commercial hosting"
msgstr "Kommersial hostinq"
>>>>>>> 6e9f1723

#: weblate/html/accounts/hosting.html:48
msgid ""
"Commercial hosting is possible as well, our price starts at 19 EUR per "
"project and month, please get in touch with us for more details."
msgstr ""

#: weblate/html/accounts/hosting.html:52 weblate/html/footer.html:8
msgid "Contact us"
msgstr "Əlaqə"

#: weblate/html/accounts/login.html:15
msgid "This username/password combination was not found. Please try again."
msgstr "Bu istifadəçi adı/şifrə kombinasiyası tapılmadı. Təkrar sınayın."

#: weblate/html/accounts/login.html:19
msgid ""
"To test Weblate, you can login as <code>demo</code> user with password "
"<code>demo</code>."
msgstr ""
"Weblate portalını test etmək üçün, istifadəçi adı olaraq <code>demo</code> "
"və parol olaraq da <code>demo</code> istifadə edə bilərsiniz."

#: weblate/html/accounts/login.html:28
msgid "Password login"
msgstr "Parolla daxil olma"

#: weblate/html/accounts/login.html:35
#, python-format
msgid "Forgot your password? You can <a href=\"%(reset_url)s\">reset it</a>."
msgstr ""
"Parolunuz yaddan çıxıb? <a href=\"%(reset_url)s\">Burdan</a> sıfırlaya "
"bilərsiniz."

#: weblate/html/accounts/login.html:54
msgid "Third party login"
msgstr "Üçüncü parti daxil olma"

#: weblate/html/accounts/login.html:72
#, python-format
msgid ""
"Do not have an account yet? You can <a href=\"%(register_url)s\">register</"
"a>."
msgstr ""
"Hələ hesabınız yoxdur? <a href=\"%(register_url)s\">Qeydiyyatdan</a> keçin."

#: weblate/html/accounts/password.html:6 weblate/html/accounts/profile.html:9
#: weblate/html/accounts/removal.html:7
#, fuzzy
#| msgid "Your public profile:"
msgid "Your profile"
msgstr "İctimai profiliniz:"

#: weblate/html/accounts/password.html:16
msgid ""
"Please enter your new password twice so we can verify you typed it in "
"correctly."
msgstr ""
"Zəhmət olmasa parolunuzu iki dəfə yazın beləcə doğru yazdığınıza əmin "
"olacağıq."

#: weblate/html/accounts/password.html:25
msgid "Change my password"
msgstr "Parolu dəyişdir"

#: weblate/html/accounts/profile.html:15 weblate/trans/views/files.py:91
msgid "Please fix errors in the form."
msgstr "Zəhmət olmasa formdakı xətaları düzəldin."

#: weblate/html/accounts/profile.html:22 weblate/html/accounts/profile.html:35
msgid "Preferences"
msgstr "Seçimlər"

#: weblate/html/accounts/profile.html:23
msgid "Subscriptions"
msgstr "Abunəliklər"

#: weblate/html/accounts/profile.html:24
#: weblate/html/accounts/profile.html:101
msgid "Account"
msgstr "Hesab"

#: weblate/html/accounts/profile.html:25
msgid "Authentication"
msgstr "İdentifikasiya"

#: weblate/html/accounts/profile.html:26
#, fuzzy
#| msgid "User profile"
msgid "Profile"
msgstr "İstifadəçi profili"

#: weblate/html/accounts/profile.html:27
#: weblate/html/accounts/profile.html:248
msgid "Licenses"
msgstr "Lisenziyalar"

#: weblate/html/accounts/profile.html:40 weblate/html/accounts/profile.html:71
#: weblate/html/accounts/profile.html:80
#: weblate/html/accounts/profile.html:106 weblate/html/edit_dictionary.html:24
#: weblate/html/js/detail.html:39 weblate/html/translate.html:78
msgid "Save"
msgstr "Yaddaşa ver"

#: weblate/html/accounts/profile.html:46 weblate/html/accounts/profile.html:86
#: weblate/html/accounts/profile.html:112
#: weblate/html/accounts/profile.html:184
#: weblate/html/accounts/profile.html:230
#: weblate/html/accounts/profile.html:283
#, fuzzy
#| msgid "Subscriptions"
msgid "Description"
msgstr "Abunəliklər"

#: weblate/html/accounts/profile.html:49
msgid ""
"Choose which languages you prefer to translate. These will be offered to you "
"on the dashboard to have easier access to chosen translations."
msgstr ""

#: weblate/html/accounts/profile.html:52
msgid ""
"The secondary languages are shown next to the source string when translating."
msgstr ""

#: weblate/html/accounts/profile.html:56 weblate/html/accounts/profile.html:91
#: weblate/html/accounts/profile.html:117
#: weblate/html/accounts/profile.html:189
#: weblate/html/accounts/profile.html:235
#: weblate/html/admin/performance.html:23
#: weblate/html/admin/performance.html:31 weblate/html/base.html:70
#: weblate/html/check.html:42 weblate/html/check_project.html:43
#: weblate/html/check_subproject.html:47 weblate/html/checks.html:35
#: weblate/html/footer.html:9
msgid "Documentation"
msgstr "Dokumentasiya"
<<<<<<< HEAD

#: weblate/html/accounts/profile.html:75
#, fuzzy
#| msgid "Subscriptions"
msgid "Subscription settings"
msgstr "Abunəliklər"

=======

#: weblate/html/accounts/profile.html:75
#, fuzzy
#| msgid "Subscriptions"
msgid "Subscription settings"
msgstr "Abunəliklər"

>>>>>>> 6e9f1723
#: weblate/html/accounts/profile.html:88
msgid "You will receive chosen notifications via email for all your languages."
msgstr "Bütün dillər üçün seçilən bildirişləri maillə alacaqsınız."

#: weblate/html/accounts/profile.html:114
msgid "Your name and email will appear as author on Git commits."
msgstr ""
"Adınız və mail adresiniz Git prezentasiyalarında müəllif olaraq göstəriləcək."

#: weblate/html/accounts/profile.html:127
#, fuzzy
#| msgid "User comments"
msgid "User identities"
msgstr "İstifadəçi şərhləri"

#: weblate/html/accounts/profile.html:129
#, fuzzy
#| msgid ""
#| "You can manage third party identities which are associated to this "
#| "account."
msgid ""
"You can manage identities which are associated to this account and which can "
"be used to log in."
msgstr "Bu hesabla əlaqələnmiş 3 parti kimlikləri idarə edə bilərsiniz."

#: weblate/html/accounts/profile.html:130
msgid "Currently associated:"
msgstr "Cari əlaqələnmişlər:"

#: weblate/html/accounts/profile.html:134
msgid "Identity"
msgstr "Kimlik"

#: weblate/html/accounts/profile.html:135
msgid "User ID"
msgstr "İstifadəçi ID-si"

#: weblate/html/accounts/profile.html:136 weblate/html/last-changes.html:16
msgid "Action"
msgstr "Fəaliyyət"

#: weblate/html/accounts/profile.html:144
msgid "Set password"
msgstr "Parolu nizamla"

#: weblate/html/accounts/profile.html:152
msgid "Disconnect"
msgstr "Əlaqəni kəs"

#: weblate/html/accounts/profile.html:161
msgid "Add new association:"
msgstr "Yeni əlaqələndirmə əlavə et:"

#: weblate/html/accounts/profile.html:171
msgid "Removal"
msgstr "Çıxarılma"

#: weblate/html/accounts/profile.html:174
#: weblate/html/accounts/removal.html:12
msgid "Removal of the account deletes all your private data."
msgstr "Hesabınızın silinməsi bütün şəxsi informasiyalarınızı silər."

#: weblate/html/accounts/profile.html:177
msgid "Remove my account"
msgstr "Hesabımı sil"

#: weblate/html/accounts/profile.html:186
msgid "You can configure how you will log in on this site."
msgstr ""

#: weblate/html/accounts/profile.html:200
#, fuzzy
#| msgid "Your email"
msgid "Your summary"
msgstr "E-mail adresiniz"

#: weblate/html/accounts/profile.html:208
#, fuzzy
#| msgid "Your public profile:"
msgid "Your public profile"
msgstr "İctimai profiliniz:"

#: weblate/html/accounts/profile.html:218
#, fuzzy
#| msgid "Your name"
msgid "Your avatar"
msgstr "Adınız"

#: weblate/html/accounts/profile.html:221
msgid "Avatars are provided using libravatar."
msgstr "Avatarlar libravatar ilə təmin edilir."

#: weblate/html/accounts/profile.html:232
#, fuzzy
#| msgid "Your public profile:"
msgid "Your public appearance on this site."
msgstr "İctimai profiliniz:"

#: weblate/html/accounts/profile.html:255
msgid ""
"Following projects have explicitly specified their licensing and copyright "
"conditions:"
msgstr ""
"Aşağıdakı layihələr açıq şəkildə göstərilmiş öz lisenziyaları və müəllif "
"hüquqlarına sahibdir:"

#: weblate/html/accounts/profile.html:258 weblate/html/data.html:26
#: weblate/html/data.html.py:57 weblate/html/data.html:83
#: weblate/html/index.html:79 weblate/html/list-translations.html:7
#: weblate/trans/models/subproject.py:72
msgid "Project"
msgstr "Layihə"

#: weblate/html/accounts/profile.html:258
#, fuzzy
#| msgid "Licenses"
msgid "License"
msgstr "Lisenziyalar"

#: weblate/html/accounts/profile.html:285
msgid ""
"Please pay attention to the licensing information as these specify how "
"others are allowed to use your translations."
msgstr ""

#: weblate/html/accounts/register.html:30
msgid "Register using email"
msgstr "Mail istifadə edərək qeydiyyatdan keç"

#: weblate/html/accounts/register.html:49
msgid "Third party registration"
msgstr "Üçüncü parti qeydiyyatı"

#: weblate/html/accounts/register.html:65
#, python-format
msgid ""
"Sorry, but registrations on this site are disabled. You can <a href="
"\"%(contact_url)s\">contact us</a> for more details."
msgstr ""
"Bağışlayın, bu saytdakı qeydiyyatlar qapalıdır. Ətraflı məlumat üçün  <a "
"href=\"%(contact_url)s\">bizimlə</a> əlaqəyə keçin."

#: weblate/html/accounts/removal.html:16
#, fuzzy
#| msgid "Account"
msgid "Account removal"
msgstr "Hesab"

#: weblate/html/accounts/removal.html:18
msgid ""
"By pressing following button, your will no longer be able to use this "
"account."
msgstr ""
"Aşağıdakı düyməyə basmaqla, bundan sonra bu hesabı istifadə edə "
"bilməyəcəksiniz."

#: weblate/html/accounts/removal.html:22
msgid "Delete this account"
msgstr "Bu hesabı sil"

#: weblate/html/accounts/reset.html:14
msgid ""
"Forgotten your password? Enter your e-mail address below, and we'll e-mail "
"instructions for setting a new one."
msgstr ""
"Parolunuz yaddan çıxıb? Aşağıya mail adresinizi yazın, yeni bir dənəsin "
"yaratmaq üçün təlimatları göndərək."

#: weblate/html/accounts/reset.html:28
msgid "Reset my password"
msgstr "Parolu sıfırla"

#: weblate/html/accounts/user.html:35 weblate/html/base.html:63
#: weblate/html/index.html:28 weblate/html/index.html.py:30
#: weblate/html/index.html:74 weblate/html/language.html:23
msgid "Projects"
msgstr "Layihələr"

#: weblate/html/accounts/user.html:44 weblate/html/js/activity.html:2
msgid "Activity in last 30 days"
msgstr "Son 30 günlük aktivlik"

#: weblate/html/accounts/user.html:47 weblate/html/js/activity.html:5
msgid "Activity in last year"
msgstr "Ötən ildəki aktivlik"

#: weblate/html/admin/custom-index.html:11
msgid "Reports"
msgstr "Hesabatlar"

#: weblate/html/admin/custom-index.html:14 weblate/html/admin/report.html:4
#: weblate/html/admin/report.html.py:13
msgid "Status of repositories"
msgstr ""

#: weblate/html/admin/custom-index.html:20 weblate/html/admin/ssh.html:5
#: weblate/html/admin/ssh.html.py:9
msgid "SSH keys"
msgstr "SSH açarları"

#: weblate/html/admin/custom-index.html:26
#: weblate/html/admin/performance.html:6
#: weblate/html/admin/performance.html:15
msgid "Performance report"
msgstr "Performans hesabatı"

#: weblate/html/admin/performance.html:10 weblate/html/admin/report.html:8
#: weblate/html/admin/ssh.html:9
msgid "Home"
msgstr "Əsas səhifə"

#: weblate/html/admin/performance.html:10
msgid "Performance"
msgstr "Performans"

#: weblate/html/admin/performance.html:21
msgid "Check"
msgstr "Yoxla"

#: weblate/html/admin/performance.html:22
msgid "Result"
msgstr "Nəticə"

#: weblate/html/admin/performance.html:39
#, fuzzy
#| msgid "Bad configuration"
msgid "Configuration errors"
msgstr "Pis konfiqurasiya"

#: weblate/html/admin/performance.html:45
msgid "Name"
msgstr ""

#: weblate/html/admin/report.html:8 weblate/html/js/detail.html:12
msgid "Status"
msgstr "Status"

#: weblate/html/admin/report.html:17
#, python-format
msgid ""
"Not showing status of linked repository. Check <a href=\"#%(slug)s\">"
"%(repo)s</a> instead."
msgstr ""

#: weblate/html/admin/ssh.html:15
msgid "Public SSH key"
msgstr "Açıq SSH açarı"

#: weblate/html/admin/ssh.html:16
msgid "Weblate currently uses following SSH key:"
msgstr "Weblate hal-hazırda açağıdakı SSH açarını istifadə edir:"

#: weblate/html/admin/ssh.html:23
msgid "Generate SSH key"
msgstr "SSH açarı yarat"

#: weblate/html/admin/ssh.html:24
msgid ""
"You don't seem to have existing SSH key, by pressing button below Weblate "
"will generate it for you."
msgstr ""
"Deyəsən mövcud SSH açarınız yoxdur, aşağıdakı düyməyə klikləyin Weblate "
"sizin üçün yaratsın."

#: weblate/html/admin/ssh.html:28
msgid "Generate"
msgstr "Yarat"

#: weblate/html/admin/ssh.html:34
msgid "Known host keys"
msgstr "Bilinən host açarı"

#: weblate/html/admin/ssh.html:41
msgid "Hostname"
msgstr "Host adı"

#: weblate/html/admin/ssh.html:42
msgid "Key type"
msgstr "Açar tipi"

#: weblate/html/admin/ssh.html:43
msgid "Fingerprint"
msgstr "Barmaq izi"

#: weblate/html/admin/ssh.html:56
msgid "Add host key"
msgstr "Host açarı əlavə et"

#: weblate/html/admin/ssh.html:57
#, fuzzy
#| msgid ""
#| "To access SSH hosts, it's host key needs to be verified. You can check "
#| "host key using form below."
msgid ""
"To access SSH hosts, it's host key needs to be verified. You can get the "
"host key entering a domain name or IP for the host in the form below."
msgstr ""
"SSH hostlarına giriş etmək üçün, host açarının təsdiqlənməsi lazımdır. "
"Aşağıdakı formu istifadə edərək host açarını yoxlaya bilərsiniz."

#: weblate/html/admin/ssh.html:61
msgid "Host:"
msgstr "Host:"

#: weblate/html/admin/ssh.html:63
msgid "Port:"
msgstr "Port:"

#: weblate/html/admin/ssh.html:65
msgid "Submit"
msgstr "Göndər"

#: weblate/html/admin/ssh.html:68
msgid "More information"
msgstr "Ətraflı məlumat"

#: weblate/html/admin/ssh.html:70
#, python-format
msgid ""
"You can find more information about setting up SSH keys in <a href="
"\"%(ssh_docs)s\">the Weblate manual</a>."
msgstr ""
"<a href=\"%(ssh_docs)s\">Weblate təlimatları</a> içərisində SSH açarlarının "
"tənzimlənməsi haqqında geniş məlumat vardır."

#: weblate/html/admin/trans/change_form.html:12
#, python-format
msgid ""
"Required fields are marked as bold, you can find more information in the <a "
"href=\"%(url)s\">documentation</a>."
msgstr ""
"Lazımı yerlər qalın olaraq işarələndi, ətraflı məlumatı <a href=\"%(url)s"
"\">təlimatlarda</a> tapa bilərsiniz."

#: weblate/html/admin/trans/change_form.html:14
msgid "Do not change this object here, please use Weblate interface instead."
msgstr ""
"Bu obyekti burdan dəyişdirməyin, bunun yerinə Weblate interfeysini istifadə "
"edin."

#: weblate/html/admin/trans/change_form.html:18
#, python-format
msgid ""
"Importing a new translation can take some time, please check <a href="
"\"%(url)s\">our documentation</a> for information on how to improve this."
msgstr ""
"Yeni tərcümənin import edilməsi bir az zaman ala bilər, zəhmət olmasa bunu "
"necə inkişaf etdirə biləcəyiniz haqqında məlumat üçün <a href=\"%(url)s"
"\">təlimatlarımıza</a> baxın."

#: weblate/html/base.html:40
#, fuzzy
#| msgid "Toggle text direction"
msgid "Toggle navigation"
msgstr "Mətn istiqamətini dəyiş"
<<<<<<< HEAD

#: weblate/html/base.html:51 weblate/html/base.html.py:89
msgid "Dashboard"
msgstr ""

=======

#: weblate/html/base.html:51 weblate/html/base.html.py:89
msgid "Dashboard"
msgstr ""

>>>>>>> 6e9f1723
#: weblate/html/base.html:54 weblate/html/index.html:27
#: weblate/html/index.html.py:53
msgid "Your translations"
msgstr "Tərcümələriniz"

#: weblate/html/base.html:75
msgid "Logout"
msgstr "Çıxış"

#: weblate/html/check.html:7 weblate/html/check_project.html:7
#: weblate/html/check_subproject.html:7 weblate/html/checks.html:7
#: weblate/html/js/detail.html:13
msgid "Checks"
msgstr "Yoxlamalar"

#: weblate/html/check.html:16 weblate/html/check_project.html:17
#: weblate/html/check_subproject.html:18 weblate/html/checks.html:15
#, fuzzy
#| msgid "Checks"
msgid "Checks listing"
msgstr "Yoxlamalar"

#: weblate/html/check.html:26 weblate/html/check_project.html:27
#: weblate/html/check_subproject.html:31
#, fuzzy
#| msgid "No matching strings found!"
msgid "No matching checks found!"
msgstr "Uyğun gələn sətirlər yoxdur!"

#: weblate/html/check.html:35 weblate/html/check_project.html:36
#: weblate/html/check_subproject.html:40
#, fuzzy
#| msgid "Checks"
msgid "Check details"
msgstr "Yoxlamalar"

#: weblate/html/check_subproject.html:27 weblate/html/dictionary.html:39
#: weblate/html/search.html:21 weblate/html/source-review.html:23
#: weblate/html/translate.html:70 weblate/html/translate.html.py:137
#: weblate/html/translate.html:258 weblate/html/translate.html.py:339
#: weblate/trans/forms.py:502
msgid "Source"
msgstr "Qaynaq"

#: weblate/html/checks.html:30
msgid "Information"
msgstr "İnformasiya"

#: weblate/html/checks.html:32
msgid ""
"Customizable quality checks will help you in improving quality of "
"translations."
msgstr ""
<<<<<<< HEAD
=======
"Fərdiləşdirilə bilən keyfiyyət yoxlamaları tərcümələrin keyfiyyətini inkişaf "
"etdirmənizə köməkci olacaqdır."
>>>>>>> 6e9f1723

#: weblate/html/data-root.html:6 weblate/html/index.html:43
#: weblate/html/share.html:30
msgid "Data export"
msgstr "Veriləni eksport etmə"

#: weblate/html/data-root.html:12 weblate/html/data.html:13
msgid "You can retrieve various data from Weblate in machine readable format."
msgstr ""
"Weblate-dən müxtəlif veriləni maşının oxuya bildiyi formatda ala bilərsiniz."

#: weblate/html/data-root.html:15 weblate/html/data.html:16
msgid "RSS feeds"
msgstr "RSS"

#: weblate/html/data-root.html:18 weblate/html/data.html:19
msgid ""
"To follow translation progress you can use RSS feeds which include all "
"important changes in translation."
msgstr ""
"Tərcümənin irəlləyişini təqib etmək üçün bütün önəmli dəyişikliklərin daxil "
"olduğu RSS bildirişlərini istifadə edə bilərsiniz."

#: weblate/html/data-root.html:19 weblate/html/data.html:20
#, python-format
msgid ""
"More information about exported RSS feeds is available in <a href="
"\"%(rss_docs)s\">the documentation</a>."
msgstr ""
"eksport edilən RSS bildirişləri haqqında daha ətraflı məlumatı <a href="
"\"%(rss_docs)s\">dokumentasiyada</a> tapa bilərsiniz."

#: weblate/html/data-root.html:25 weblate/html/data.html:27
#: weblate/html/data.html.py:58 weblate/html/data.html:84
#: weblate/html/data.html.py:109
msgid "URL"
msgstr "URL"

#: weblate/html/data-root.html:26 weblate/html/data.html:28
#: weblate/html/data.html.py:59 weblate/html/data.html:85
msgid "Link"
msgstr "Link"

#: weblate/html/data-root.html:31 weblate/html/data.html:34
#: weblate/html/data.html.py:40
msgid "RSS"
msgstr "RSS"

#: weblate/html/data-root.html:36
msgid "Per project data"
msgstr "Layihəyə başına verilən"

#: weblate/html/data-root.html:39
msgid ""
"There is more data exported per project, please check following links for "
"more information."
msgstr ""
"Layihə başına eksport edilən verilən çoxdur, zəhmət olmasa ətraflı məlumat "
"üçün aşağıdakı linkləri yoxlayın."

#: weblate/html/data-root.html:49 weblate/html/data.html:73
msgid "Notification hooks"
msgstr ""

#: weblate/html/data-root.html:52 weblate/html/data.html:76
#, python-format
msgid ""
"With notification hooks, Weblate will automatically import changes done by "
"your developers and will allow continuous translation. More information is "
"available in <a href=\"%(hooks_docs)s\">the documentation</a>."
msgstr ""

#: weblate/html/data.html:7
#, fuzzy
#| msgid "Data export"
msgid "data exports"
msgstr "Veriləni eksport etmə"

#: weblate/html/data.html:46
msgid ""
"There are also per language RSS feeds available, you can construct them by "
"appending a language code to the above URLs."
msgstr ""
"Ayrıca hər bir dil üçün RSS bildirişləri vardır, yuxarıdakı URL-lərlə bir "
"dil kodu əlavə edərək onaları yarada bilərsiniz."

#: weblate/html/data.html:51
#, python-format
msgid ""
"Translation statistics for every subproject in JSON format allow you to use "
"these data in other websites or tools. Format of the data is described in <a "
"href=\"%(api_docs)s\">the documentation</a>."
msgstr ""
"JSON formatındakı hər alt layihə üçün tərcümə statistikaları bu veriləi "
"digər web saytlarda ya da alətlərdə istifadəsinə icazə verir. Verilənin "
"formatı <a href=\"%(api_docs)s\">dokumentasiyada</a> təsvir olunur."

#: weblate/html/data.html:66
msgid "Download"
msgstr "Endir"

#: weblate/html/data.html:91 weblate/html/data.html.py:97
msgid "Hook"
msgstr ""

#: weblate/html/data.html:103
msgid ""
"Weblate also supports direct notification from several code hosting sites:"
msgstr ""
"Weblate ayrıca bir neçə kod hostinq saytından birbaşa bildiriş dəstəkləyir:"

#: weblate/html/data.html:108
msgid "Hosting site"
msgstr "Hostinq saytı"

#: weblate/html/data.html:110 weblate/trans/models/advertisement.py:111
msgid "Note"
msgstr "Qeyd"

#: weblate/html/data.html:117
msgid "Enable Weblate service hook in repository settings."
msgstr ""

#: weblate/html/dictionaries.html:8 weblate/html/dictionary.html:9
msgid "glossaries"
msgstr "Terminoloji lüğətlər"

#: weblate/html/dictionaries.html:15 weblate/html/js/detail.html:11
#: weblate/html/languages.html:15 weblate/html/list-translations.html:7
#: weblate/trans/forms.py:614
msgid "Language"
msgstr "Dil"

#: weblate/html/dictionaries.html:16 weblate/html/translation.html:89
#: weblate/html/translation.html.py:266 weblate/html/translation_info.html:15
msgid "Words"
msgstr "Söz"

#: weblate/html/dictionary.html:16
#, fuzzy
#| msgid "Browse changes"
msgid "Browse"
msgstr "Dəyişikliklərə göz at"

#: weblate/html/dictionary.html:18 weblate/html/dictionary.html.py:78
msgid "Add new word"
msgstr "Yeni söz əlavə et"

#: weblate/html/dictionary.html:21 weblate/html/dictionary.html.py:96
msgid "Import glossary"
msgstr "Terminoloji lüğəti import et"

#: weblate/html/dictionary.html:23 weblate/html/dictionary.html.py:114
msgid "Export glossary"
msgstr "Terminoloji lüğəti eksport et"

#: weblate/html/dictionary.html:24 weblate/html/index.html:33
#: weblate/html/language.html:15 weblate/html/last-changes.html:6
#: weblate/html/project.html:17 weblate/html/subproject.html:20
#: weblate/html/translate.html:126 weblate/html/translation.html:23
msgid "History"
msgstr "Tarix"

#: weblate/html/dictionary.html:40 weblate/html/last-changes.html:17
#: weblate/html/translate.html:137 weblate/html/translate.html.py:205
#: weblate/html/translate.html:257 weblate/html/translate.html.py:340
#: weblate/trans/forms.py:172 weblate/trans/forms.py:503
msgid "Translation"
msgstr "Tərcümə"

#: weblate/html/dictionary.html:53 weblate/html/js/detail.html:14
#: weblate/html/js/detail.html.py:23 weblate/html/zen-units.html:17
msgid "Edit"
msgstr "Redaktə et"

#: weblate/html/dictionary.html:60 weblate/html/translate.html:186
msgid "Delete"
msgstr "Sil"

#: weblate/html/dictionary.html:69
msgid "No words found!"
msgstr "Heç bir söz tapılmadı!"

#: weblate/html/dictionary.html:84
msgid "Add"
msgstr "Əlavə et"

#: weblate/html/dictionary.html:103
msgid "Import"
msgstr "İmport"

#: weblate/html/dictionary.html:116
msgid "You can download glossary in following formats:"
msgstr "Terminoloji lüğəti aşağıdakı formatlarda endirə bilərsiniz:"

#: weblate/html/dictionary.html:119
msgid "Comma separated values (CSV)"
msgstr "Vergüllə ayrılmış qiymətlər(CSV)"

#: weblate/html/dictionary.html:120
msgid "Gettext (PO)"
msgstr "Gettext (PO)"

#: weblate/html/dictionary.html:121
msgid "TermBase eXchange (TBX)"
msgstr "TermBase eXchange (TBX)"

#: weblate/html/edit_dictionary.html:8
msgid "dictionaries"
msgstr "lüğətlər"

#: weblate/html/edit_dictionary.html:18
msgid "Change word"
msgstr "Sözü dəyiş"

#: weblate/html/engage.html:11 weblate/html/engage.html.py:25
#, python-format
msgid "Get involved in %(project)s!"
msgstr "%(project)s layihəyə qoşulun!"

#: weblate/html/engage.html:12
#, python-format
msgid ""
"Get involved in %(project)s, which is currently being translated into "
"%(languages)s languages using Weblate."
msgstr ""
"Weblate istifadə edərək hal-hazırda %(languages)s dilə çevrilən %(project)s "
"içində yer alın."

#: weblate/html/engage.html:28
msgid "Hi, and thank you for your interest!"
msgstr "Salam, marağınız üçün təşəkkürlər!"

#: weblate/html/engage.html:31
#, python-format
msgid ""
"%(project)s is being translated using <a href=\"%(weblate_url)s\">Weblate</"
"a>, a web tool designed to ease translating for both developers and "
"translators."
msgstr ""
"%(project)s, <a href=\"%(weblate_url)s\">Weblate</a> istifadə etməkdə olub, "
"həm developerlər, həm də tərcüməçilərin rahat tərcümə etməsi üçün dizayn "
"edilmiş servisdir."

#: weblate/html/engage.html:38
#, python-format
msgid ""
"If you would like to contribute to translation of %(project)s, you need to "
"<a href=\"%(reg_url)s\">register on this server</a>."
msgstr ""
"%(project)s tərcüməsinə dəstək olmaq istəyirsinizsə, <a href=\"%(reg_url)s"
"\">bu serverdə</a> qeydiyyaytdan keçməlisiniz."

#: weblate/html/engage.html:41
#, python-format
msgid ""
"Once you have activated your account just proceed to the <a href=\"%(url)s"
"\">translation section</a>."
msgstr ""
"Hesabınızı aktivləşdirdiyiniz anda <a href=\"%(url)s\">tərcümə bölməsinə</a> "
"keçin."

#: weblate/html/footer.html:6
#, python-format
msgid "Powered by <a href=\"%(weblate_url)s\">Weblate %(version)s</a>"
msgstr "Powered by <a href=\"%(weblate_url)s\">Weblate %(version)s</a>"

#: weblate/html/git-commit-info.html:3
#, python-format
msgid "Commit %(hash)s"
msgstr "İşləmə %(hash)s"

#: weblate/html/git-commit-info.html:4
#, python-format
msgid "Authored by %(author)s on %(date)s"
msgstr "%(date)s tarixində %(author)s tərəfindən yazıldı"

#: weblate/html/i18n.html:8
msgid ""
"Hold down \"Control\", or \"Command\" on a Mac, to select more than one."
msgstr ""
"Birdən çox seçmək üçün \"Control (Ctrl)\" vəya Mac-dakı \"Command\" "
"düyməsinə basılı tutun."

#: weblate/html/i18n.html:18
msgid "Acholi"
msgstr ""

#: weblate/html/i18n.html:19
msgid "Afrikaans"
msgstr "Afrikanca"

#: weblate/html/i18n.html:20
msgid "Akan"
msgstr "Akanca"

#: weblate/html/i18n.html:21
msgid "Albanian"
msgstr "Albanca"

#: weblate/html/i18n.html:22
msgid "Amharic"
msgstr "Amxarca"

#: weblate/html/i18n.html:23
msgid "Angika"
msgstr ""

#: weblate/html/i18n.html:24
msgid "Arabic"
msgstr "Ərəbcə"

#: weblate/html/i18n.html:25
msgid "Aragonese"
msgstr "Araqonca"

#: weblate/html/i18n.html:26
msgid "Argentinean Spanish"
msgstr ""

#: weblate/html/i18n.html:27
msgid "Armenian"
msgstr "Erməni"

#: weblate/html/i18n.html:28
msgid "Assamese"
msgstr ""

#: weblate/html/i18n.html:29
msgid "Asturian"
msgstr "Asturian"

#: weblate/html/i18n.html:30
msgid "Aymará"
msgstr ""

#: weblate/html/i18n.html:31
msgid "Azerbaijani"
msgstr "Azərbaycanca"

#: weblate/html/i18n.html:32
msgid "Basque"
msgstr "Bask dili"

#: weblate/html/i18n.html:33
msgid "Belarusian"
msgstr "Belarusca"

#: weblate/html/i18n.html:34
msgid "Belarusian (latin)"
msgstr "Belarusca(Latın)"

#: weblate/html/i18n.html:35
msgid "Bengali"
msgstr "Benqalca"

#: weblate/html/i18n.html:36
msgid "Bengali (India)"
msgstr "Benqalca(Hindistan)"

#: weblate/html/i18n.html:37
msgid "Bodo"
msgstr ""

#: weblate/html/i18n.html:38
msgid "Bosnian"
msgstr "Bosniya dili"

#: weblate/html/i18n.html:39
msgid "Breton"
msgstr "Breton"

#: weblate/html/i18n.html:40
msgid "Bulgarian"
msgstr "Bolqarca"

#: weblate/html/i18n.html:41
msgid "Burmese"
msgstr ""

#: weblate/html/i18n.html:42
msgid "Catalan"
msgstr "Katalanca"

#: weblate/html/i18n.html:43
msgid "Central Khmer"
msgstr "Mərkəzi Kxmer"

#: weblate/html/i18n.html:44
msgid "Chhattisgarhi"
msgstr ""

#: weblate/html/i18n.html:45
msgid "Chiga"
msgstr ""

#: weblate/html/i18n.html:46
msgid "Chinese"
msgstr "Çincə"

#: weblate/html/i18n.html:47
msgid "Chinese (Hong Kong)"
msgstr "Çincə(Hong Kong)"

#: weblate/html/i18n.html:48
msgid "Chinese (China)"
msgstr "Çincə(Çin)"

#: weblate/html/i18n.html:49
msgid "Chinese (Taiwan)"
msgstr "Çincə(Tayvan)"

#: weblate/html/i18n.html:50
msgid "Colognian"
msgstr "Colognian"

#: weblate/html/i18n.html:51
msgid "Cornish"
msgstr "Korniş dili"

#: weblate/html/i18n.html:52
msgid "Croatian"
msgstr "Xorvatca"

#: weblate/html/i18n.html:53
msgid "Czech"
msgstr "Çex"

#: weblate/html/i18n.html:54
msgid "Danish"
msgstr "Danimarka dili"

#: weblate/html/i18n.html:55
msgid "Dogri"
msgstr ""

#: weblate/html/i18n.html:56
msgid "Dutch"
msgstr "Niderland dil"

#: weblate/html/i18n.html:57
msgid "Dzongkha"
msgstr "Dzonqa dili"

#: weblate/html/i18n.html:58
msgid "English"
msgstr "İngliscə"

#: weblate/html/i18n.html:59
msgid "English (South Africa)"
msgstr "İngliscə(Cənubi Afrika)"

#: weblate/html/i18n.html:60
msgid "English (United Kingdom)"
msgstr "İngliscə(Birləşmiş Krallıq)"

#: weblate/html/i18n.html:61
msgid "English (United States)"
msgstr "İngliscə(ABŞ)"

#: weblate/html/i18n.html:62
msgid "Esperanto"
msgstr "Esperanto dili"

#: weblate/html/i18n.html:63
msgid "Estonian"
msgstr "Estonca"

#: weblate/html/i18n.html:64
msgid "Faroese"
msgstr "Farer dili"

#: weblate/html/i18n.html:65
msgid "Filipino"
msgstr "Filippin dili"

#: weblate/html/i18n.html:66
msgid "Finnish"
msgstr "Finlandca"

#: weblate/html/i18n.html:67
msgid "French"
msgstr "fransızca"

#: weblate/html/i18n.html:68
msgid "Frisian"
msgstr "Frisian"

#: weblate/html/i18n.html:69
msgid "Friulian"
msgstr "Friulian"

#: weblate/html/i18n.html:70
msgid "Fulah"
msgstr "Fulah"

#: weblate/html/i18n.html:71
msgid "Gaelic"
msgstr "Gaelic"

#: weblate/html/i18n.html:72
msgid "Galician"
msgstr "Galician"

#: weblate/html/i18n.html:73
msgid "Georgian"
msgstr "Gürcücə"

#: weblate/html/i18n.html:74
msgid "German"
msgstr "Almanca"

#: weblate/html/i18n.html:75
msgid "Greek"
msgstr "Yunanca"

#: weblate/html/i18n.html:76
#, fuzzy
#| msgid "Icelandic"
msgid "Greenlandic"
msgstr "İslandca"

#: weblate/html/i18n.html:77
msgid "Gujarati"
msgstr "Gujarati"

#: weblate/html/i18n.html:78
msgid "Gun"
msgstr "Gun"

#: weblate/html/i18n.html:79
msgid "Haitian"
msgstr "Haiti dili"

#: weblate/html/i18n.html:80
msgid "Hausa"
msgstr "Hausa dili"

#: weblate/html/i18n.html:81
msgid "Hebrew"
msgstr "İbranicə"

#: weblate/html/i18n.html:82
msgid "Hindi"
msgstr "Hindcə"

#: weblate/html/i18n.html:83
msgid "Hungarian"
msgstr "Macarca"

#: weblate/html/i18n.html:84
msgid "Icelandic"
msgstr "İslandca"

#: weblate/html/i18n.html:85
msgid "Indonesian"
msgstr "İndoneziya dili"

#: weblate/html/i18n.html:86
msgid "Interlingua"
msgstr "İnterlinquaca"

#: weblate/html/i18n.html:87
msgid "Irish"
msgstr "İrlandaca"

#: weblate/html/i18n.html:88
msgid "Italian"
msgstr "İtaliyanca"

#: weblate/html/i18n.html:89
msgid "Japanese"
msgstr "Yaponca"

#: weblate/html/i18n.html:90
msgid "Javanese"
msgstr "Cava dili"

#: weblate/html/i18n.html:91
msgid "Kannada"
msgstr "Kannada dili"

#: weblate/html/i18n.html:92
msgid "Kashubian"
msgstr "Kaşubyan dili"

#: weblate/html/i18n.html:93
msgid "Kazakh"
msgstr "qazax"

#: weblate/html/i18n.html:94
msgid "Kirghiz"
msgstr "qırğız(Kirghiz)"

#: weblate/html/i18n.html:95
msgid "Kinyarwanda"
msgstr ""

#: weblate/html/i18n.html:96
msgid "Klingon"
msgstr "klinqon"

#: weblate/html/i18n.html:97
msgid "Klingon (pIqaD)"
msgstr "klinqon(pIqaD)"

#: weblate/html/i18n.html:98
msgid "Korean"
msgstr "Koreya dili"

#: weblate/html/i18n.html:99
msgid "Kurdish"
msgstr "kürdçə"

#: weblate/html/i18n.html:100
msgid "Kurdish Sorani"
msgstr "Sorani Kürdçə"

#: weblate/html/i18n.html:101
msgid "Kyrgyz"
msgstr "qırğız(Kyrgyz)"

#: weblate/html/i18n.html:102
msgid "Lao"
msgstr "Lao"

#: weblate/html/i18n.html:103
msgid "Latvian"
msgstr "Latviya dili"

#: weblate/html/i18n.html:104
msgid "Limburgish"
msgstr "Limburgish"

#: weblate/html/i18n.html:105
msgid "Lingala"
msgstr "Lingala"

#: weblate/html/i18n.html:106
msgid "Lithuanian"
msgstr "Litva dili"

#: weblate/html/i18n.html:107
msgid "Lojban"
msgstr ""

#: weblate/html/i18n.html:108
msgid "Luxembourgish"
msgstr "Luksemburq dili"

#: weblate/html/i18n.html:109
msgid "Macedonian"
msgstr "Makedoniya dili"

#: weblate/html/i18n.html:110
msgid "Maithili"
msgstr "maitili dili"

#: weblate/html/i18n.html:111
msgid "Malagasy"
msgstr "Malagasy"

#: weblate/html/i18n.html:112
msgid "Malay"
msgstr "Malay"

#: weblate/html/i18n.html:113
msgid "Malayalam"
msgstr "malayalamca"

#: weblate/html/i18n.html:114
msgid "Maltese"
msgstr "Malta dili"

#: weblate/html/i18n.html:115
msgid "Mandinka"
msgstr ""

#: weblate/html/i18n.html:116
msgid "Manipuri"
msgstr ""

#: weblate/html/i18n.html:117
msgid "Maori"
msgstr "Maori dili"

#: weblate/html/i18n.html:118
msgid "Mapudungun"
msgstr "Mapudungun"

#: weblate/html/i18n.html:119
msgid "Marathi"
msgstr "marati dili"

#: weblate/html/i18n.html:120
msgid "Mongolian"
msgstr "monqolca"

#: weblate/html/i18n.html:121
msgid "Morisyen"
msgstr "Morisyen"

#: weblate/html/i18n.html:122
msgid "N'Ko"
msgstr "N'Ko"

#: weblate/html/i18n.html:123
msgid "Nahuatl languages"
msgstr "Nahuatl dili"

#: weblate/html/i18n.html:124
msgid "Neapolitan"
msgstr "neapolital dili"

#: weblate/html/i18n.html:125
msgid "Nepali"
msgstr "Nepalca"

#: weblate/html/i18n.html:126
msgid "Northern Sami"
msgstr ""

#: weblate/html/i18n.html:127
#, fuzzy
#| msgid "Norwegian Bokmål"
msgid "Norwegian (old code)"
msgstr "Norveç bokmal dili"

#: weblate/html/i18n.html:128
msgid "Norwegian Bokmål"
msgstr "Norveç bokmal dili"

#: weblate/html/i18n.html:129
msgid "Norwegian Nynorsk"
msgstr "Norveç ninorsk dili"

#: weblate/html/i18n.html:130
msgid "Occitan"
msgstr "Oksitan"

#: weblate/html/i18n.html:131
msgid "Oriya"
msgstr "Oriya dili"

#: weblate/html/i18n.html:132
msgid "Papiamento"
msgstr "Papiamento"

#: weblate/html/i18n.html:133
msgid "Pedi"
msgstr "Pedi dili"

#: weblate/html/i18n.html:134
msgid "Persian"
msgstr "farsca"

#: weblate/html/i18n.html:135
msgid "Piemontese"
msgstr "Piemontese"

#: weblate/html/i18n.html:136
msgid "Polish"
msgstr "polyak dili"

#: weblate/html/i18n.html:137
msgid "Portuguese"
msgstr "Portuqaliya dili"

#: weblate/html/i18n.html:138
msgid "Portuguese (Brazil)"
msgstr "Portuqaliya dili(Braziliya)"

#: weblate/html/i18n.html:139
msgid "Portuguese (Portugal)"
msgstr "Portuqaliya dili(Portuqaliya)"

#: weblate/html/i18n.html:140
msgid "Punjabi"
msgstr "pəncabi dili"

#: weblate/html/i18n.html:141
msgid "Pushto"
msgstr "Pushto"

#: weblate/html/i18n.html:142
msgid "Romanian"
msgstr "rumın dili"

#: weblate/html/i18n.html:143
msgid "Romansh"
msgstr "Retoroman dialekti"

#: weblate/html/i18n.html:144
msgid "Russian"
msgstr "Rusca"

#: weblate/html/i18n.html:145
msgid "Santali"
msgstr ""

#: weblate/html/i18n.html:146
msgid "Sardinian"
msgstr "Sardiniya dili"

#: weblate/html/i18n.html:147
msgid "Scots"
msgstr "Şotland dili"

#: weblate/html/i18n.html:148
msgid "Serbian"
msgstr "serb dili"

#: weblate/html/i18n.html:149
msgid "Serbian (cyrillic)"
msgstr "serb dili(kiril)"

#: weblate/html/i18n.html:150
msgid "Serbian (latin)"
msgstr "serb dili(latın)"

#: weblate/html/i18n.html:151
msgid "Simplified Chinese"
msgstr "Sadələşdirilmiş Çincə"

#: weblate/html/i18n.html:152
msgid "Sindhi"
msgstr ""

#: weblate/html/i18n.html:153
msgid "Sinhala"
msgstr "Sinhala"

#: weblate/html/i18n.html:154
msgid "Slovak"
msgstr "Slovak"

#: weblate/html/i18n.html:155
msgid "Slovenian"
msgstr "sloven dili"

#: weblate/html/i18n.html:156
msgid "Somali"
msgstr "Somali dili"

#: weblate/html/i18n.html:157
msgid "Songhai languages"
msgstr "Songhai dilləri"

#: weblate/html/i18n.html:158
msgid "Sotho"
msgstr "Sotho dili"

#: weblate/html/i18n.html:159
msgid "Spanish"
msgstr "İspanca"

#: weblate/html/i18n.html:160
msgid "Sundanese"
msgstr "Sundanese dili"

#: weblate/html/i18n.html:161
msgid "Swahili"
msgstr "Svahili dili"

#: weblate/html/i18n.html:162
msgid "Swedish"
msgstr "İsveç dili"

#: weblate/html/i18n.html:163
msgid "Tagalog"
msgstr "Tagalog dili"

#: weblate/html/i18n.html:164
msgid "Tajik"
msgstr "Tacik dili"

#: weblate/html/i18n.html:165
msgid "Tamil"
msgstr "Tamil dili"

#: weblate/html/i18n.html:166
msgid "Tatar"
msgstr "Tatar dili"

#: weblate/html/i18n.html:167
msgid "Telugu"
msgstr "Telugu"

#: weblate/html/i18n.html:168
msgid "Thai"
msgstr "Thai"

#: weblate/html/i18n.html:169
msgid "Tibetan"
msgstr "Tibet dili"

#: weblate/html/i18n.html:170
msgid "Tigrinya"
msgstr "Tigrinya dili"

#: weblate/html/i18n.html:171
msgid "Traditional Chinese"
msgstr "Ənənəvi Çincə"

#: weblate/html/i18n.html:172
msgid "Turkish"
msgstr "Türkçə"

#: weblate/html/i18n.html:173
msgid "Turkmen"
msgstr "Türkmən"

#: weblate/html/i18n.html:174
msgid "Uighur"
msgstr "Uyğur dili"

#: weblate/html/i18n.html:175
msgid "Ukrainian"
msgstr "Ukrayna dili"

#: weblate/html/i18n.html:176
msgid "Urdu"
msgstr "Urdu dili"

#: weblate/html/i18n.html:177
msgid "Uzbek"
msgstr "Özbək"

#: weblate/html/i18n.html:178
msgid "Uzbek (latin)"
msgstr "Özbək(latın)"

#: weblate/html/i18n.html:179
msgid "Valencian"
msgstr "Valensiya dili"

#: weblate/html/i18n.html:180
msgid "Venda"
msgstr "Venda dili"

#: weblate/html/i18n.html:181
msgid "Vietnamese"
msgstr "vyetnam dili"

#: weblate/html/i18n.html:182
msgid "Walloon"
msgstr "Vallon dili"

#: weblate/html/i18n.html:183
msgid "Welsh"
msgstr "uels dili"

#: weblate/html/i18n.html:184
msgid "West Flemish"
msgstr "Qərbi Flandriya"

#: weblate/html/i18n.html:185
msgid "Wolof"
msgstr "Wolof"

#: weblate/html/i18n.html:186
msgid "Yakut"
msgstr "Yakut"

#: weblate/html/i18n.html:187
msgid "Yoruba"
msgstr "Yoruba dili"

#: weblate/html/i18n.html:188
msgid "Zulu"
msgstr "Zulu dili"

#: weblate/html/index.html:11
#, python-format
msgid "This site runs <a href=\"%(weblate_url)s\">Weblate</a> demo server."
msgstr ""
"Bu sayt <a href=\"%(weblate_url)s\">Weblate</a> demo serverində işləyir."

#: weblate/html/index.html:13
#, python-format
msgid ""
"This site runs <a href=\"%(weblate_url)s\">Weblate</a> for translating the "
"software projects listed below."
msgstr ""
"Bu sayt aşağıdakı layihələri tərcümə etmək üçün <a href=\"%(weblate_url)s"
"\">Weblate</a> istifadə edir."

#: weblate/html/index.html:15
msgid ""
"You need to be logged in for translating, otherwise you can only make "
"suggestions."
msgstr "Tərcümə üçün daxil olmalısın, əks halda yazlnız təklif verəbilərsiniz."

#: weblate/html/index.html:32 weblate/html/search-form.html:6
#: weblate/html/search-form.html.py:11 weblate/html/search.html:7
#: weblate/html/translate.html:125 weblate/html/translate.html.py:230
#: weblate/html/translate.html:235 weblate/html/translate.html.py:296
#: weblate/html/translation.html:22 weblate/html/translation.html.py:222
#: weblate/html/translation.html:227
msgid "Search"
msgstr "Axtar"

#: weblate/html/index.html:34 weblate/html/index.html.py:114
#: weblate/html/language.html:16 weblate/html/language.html.py:40
#: weblate/html/project.html:18 weblate/html/project.html.py:128
#: weblate/html/subproject.html:21 weblate/html/subproject.html.py:119
#: weblate/html/translation.html:24 weblate/html/translation.html.py:329
msgid "Activity"
msgstr "Fəaliyyət"

#: weblate/html/index.html:38 weblate/html/project.html:21
#: weblate/html/subproject.html:24 weblate/html/translation.html:42
msgid "Tools"
msgstr "Alətlər"

#: weblate/html/index.html:41
msgid "Languages summary"
msgstr "Dillərin xülasəsi"

#: weblate/html/index.html:42
msgid "Checks overview"
msgstr "Yoxlamalara ümumi baxış"

#: weblate/html/index.html:44 weblate/html/share.html:14
msgid "Widgets"
msgstr "Vidcetlər"

#: weblate/html/index.html:60
msgid ""
"Choose your languages in the preferences and you will get here overview of "
"translations in them."
msgstr ""

#: weblate/html/index.html:64
#, fuzzy
#| msgid "Share your translation"
msgid "Manage your translations"
msgstr "Tərcümənizi paylaşın"

#: weblate/html/index.html:80 weblate/html/index.html.py:132
#: weblate/html/languages.html:16 weblate/html/list-translations.html:9
#: weblate/html/project.html:64 weblate/html/translation.html:277
msgid "Translated"
msgstr "Tərcümə edilənlər"

#: weblate/html/index.html:116 weblate/html/language.html:42
#: weblate/html/project.html:130 weblate/html/project.html.py:141
#: weblate/html/subproject.html:121 weblate/html/subproject.html.py:132
#: weblate/html/translate.html:242 weblate/html/translation.html:187
#: weblate/html/translation.html.py:331 weblate/trans/forms.py:86
msgid "Loading…"
<<<<<<< HEAD
msgstr ""
=======
msgstr "Yüklənir…"
>>>>>>> 6e9f1723

#: weblate/html/index.html:126
msgid "Most active translators"
msgstr "Ən aktiv tərcüməçilər"

#: weblate/html/index.html:131 weblate/html/index.html.py:155
#: weblate/html/last-changes.html:15
msgid "User"
msgstr "İstifadəçi"

#: weblate/html/index.html:150
msgid "Most active suggesters"
msgstr "Ən aktiv təklif edən istifadəçilər"

#: weblate/html/index.html:156
msgid "Suggested"
msgstr "Önərilən"

#: weblate/html/js/detail.html:49
msgid "User comments"
msgstr "İstifadəçi şərhləri"

#: weblate/html/js/git-status.html:8
msgid "Commit pending changes"
msgstr "Gözləyən dəyişiklikləri işlə"

#: weblate/html/js/git-status.html:8
msgid "Commit"
msgstr "İşlə"

#: weblate/html/js/git-status.html:9
msgid "Pull changes from remote repository"
msgstr ""

#: weblate/html/js/git-status.html:9
msgid "Pull"
msgstr "Çək"

#: weblate/html/js/git-status.html:10
msgid "Push changes to remote repository"
msgstr ""

#: weblate/html/js/git-status.html:10
msgid "Push"
msgstr "Yolla"

#: weblate/html/js/git-status.html:12
msgid "Reset all changes in local repository"
msgstr ""

#: weblate/html/js/git-status.html:12
msgid "Reset"
msgstr "Sıfırla"

#: weblate/html/js/git-status.html:16
msgid "Allow changes in the repository"
msgstr ""

#: weblate/html/js/git-status.html:16 weblate/html/translation.html:207
msgid "Unlock"
msgstr "Kilidi aç"

#: weblate/html/js/git-status.html:18
msgid "Prevent any changes in the repository"
msgstr ""

#: weblate/html/js/git-status.html:18 weblate/html/translation.html:209
msgid "Lock"
msgstr "Kilidlə"

#: weblate/html/js/git-status.html:24
msgid "There are some not committed changes!"
msgstr "Bəzi işlənməmiş dəyişikliklər var!"

#: weblate/html/js/git-status.html:27
msgid "Remote Git repository needs to be merged!"
msgstr ""

#: weblate/html/js/git-status.html:30
msgid "There are some new commits in local Git repository!"
msgstr ""

#: weblate/html/js/git-status.html:38
msgid "Last remote commit:"
msgstr "Son uzaqdan işləmə:"

#: weblate/html/js/git-status.html:45 weblate/html/mail/merge_failure.html:31
#: weblate/html/mail/merge_failure.txt:13
msgid "Git repository with Weblate translations:"
msgstr ""

#: weblate/html/js/git-status.html:57
msgid "Details"
msgstr "Təfsilatlar"

#: weblate/html/language.html:14 weblate/html/project.html:16
#: weblate/html/subproject.html:19 weblate/html/translation.html:21
#, fuzzy
#| msgid "review"
msgid "Overview"
msgstr "gözdən keçir"

#: weblate/html/language.html:17 weblate/html/language.html.py:49
#: weblate/html/project.html:99
msgid "Glossaries"
msgstr "Terminoloji lüğət"

#: weblate/html/language.html:58
msgid "There are no glossaries defined for this language."
msgstr ""

#: weblate/html/last-changes.html:14
msgid "When"
msgstr "Nə vaxt"

#: weblate/html/last-changes.html:32
msgid "Revert to this translation"
msgstr "Bu tərcüməni geri qaytar"

#: weblate/html/last-changes.html:32
msgid "Revert"
msgstr "Geri qaytar"

#: weblate/html/last-changes.html:38
msgid "No recent activity has been recorded."
msgstr "Qeyd edilmiş son fəaliyyət yoxdur."

#: weblate/html/last-changes.html:40
msgid "No matching activity has been found."
msgstr "Tapılmış uyğunlaşan aktivlik yoxdur."

#: weblate/html/last-changes.html:50
msgid "Browse changes"
msgstr "Dəyişikliklərə göz at"

#: weblate/html/last-changes.html:53
msgid "Follow using RSS"
msgstr ""

#: weblate/html/legend.html:5 weblate/html/progress.html:5
#, fuzzy
#| msgid "Your translations"
msgid "Good translations"
msgstr "Tərcümələriniz"

#: weblate/html/legend.html:8 weblate/html/progress.html:11
#, fuzzy
#| msgid "Strings with any failing checks"
msgid "Translations with failing checks"
msgstr "Hər hansı uğursuz yoxlaması olan sətir"

#: weblate/html/legend.html:11 weblate/html/progress.html:8
#, fuzzy
#| msgid "Your translations"
msgid "Fuzzy translations"
msgstr "Tərcümələriniz"

#: weblate/html/list-checks.html:6
#, python-format
msgid "Ignore: %(check)s"
msgstr "Göz ardı et: %(check)s"

#: weblate/html/list-comments.html:10
#, fuzzy
#| msgid "Translation completed"
msgid "Translation comment"
msgstr "Tərcümə tamamlandı"

#: weblate/html/list-comments.html:12
#, fuzzy
#| msgid "Source string:"
msgid "Source string comment"
msgstr "Qaynaq sətir:"

#: weblate/html/list-translations.html:10
msgctxt "Number of translated words"
msgid "Words"
msgstr "Söz"

#: weblate/html/list-translations.html:11
msgctxt "Number of fuzzy strings"
msgid "Fuzzy"
msgstr "Qeyri-səlis"

#: weblate/html/list-translations.html:12
msgctxt "Number of failing checks"
msgid "Checks"
msgstr "Yoxlamalar"

#: weblate/html/list-translations.html:13
msgctxt "Number of suggestions"
msgid "Suggestions"
msgstr "Təkliflər"

#: weblate/html/list-translations.html:24
#, python-format
msgid "%(words)s word to translate!"
msgid_plural "%(words)s words to translate!"
msgstr[0] "Tərcümə üçün %(words)s söz!"
msgstr[1] "Tərcümə üçün %(words)s söz!"

#: weblate/html/list-translations.html:27
#, python-format
msgid "There is %(count)s fuzzy string."
msgid_plural "There are %(count)s fuzzy strings."
msgstr[0] "%(count)s dənə qeyri-səlis sətir var."
msgstr[1] "%(count)s dənə qeyri-səlis sətir var."

#: weblate/html/list-translations.html:36
#, python-format
msgid "There is %(count)s failing check."
msgid_plural "There are %(count)s failing checks."
msgstr[0] "%(count)s sayda uğursuz yoxlama var."
msgstr[1] "%(count)s sayda uğursuz yoxlama var."

#: weblate/html/list-translations.html:45
#, python-format
msgid "There is %(count)s suggestion."
msgid_plural "There are %(count)s suggestions."
msgstr[0] "%(count)s sayda təklif var."
msgstr[1] "%(count)s sayda təklif var."

#: weblate/html/list-translations.html:54
#, python-format
msgid "There is %(count)s not translated string."
msgid_plural "There are %(count)s not translated strings."
msgstr[0] "%(count)s dənə çevrilməmiş sətir var."
msgstr[1] "%(count)s dənə çevrilməmiş sətir var."

#: weblate/html/list-translations.html:54 weblate/html/translate.html:51
#: weblate/html/zen.html:21
msgid "Translate"
msgstr "Tərcümə et"

#: weblate/html/mail/activation.html:8 weblate/html/mail/activation.txt:1
#: weblate/html/mail/changed_translation.html:8
#: weblate/html/mail/changed_translation.txt:1
#: weblate/html/mail/merge_failure.html:8
#: weblate/html/mail/merge_failure.txt:1 weblate/html/mail/new_comment.html:8
#: weblate/html/mail/new_comment.txt:1
#: weblate/html/mail/new_contributor.html:8
#: weblate/html/mail/new_contributor.txt:1
#: weblate/html/mail/new_language.html:8 weblate/html/mail/new_language.txt:1
#: weblate/html/mail/new_string.html:8 weblate/html/mail/new_string.txt:1
#: weblate/html/mail/new_suggestion.html:8
#: weblate/html/mail/new_suggestion.txt:1
#: weblate/html/mail/new_translation.html:8
#: weblate/html/mail/new_translation.txt:1
msgid "Hi,"
msgstr "Salam,"

#: weblate/html/mail/activation.html:12 weblate/html/mail/activation.txt:3
#, python-format
msgid ""
"This is an automatic email to help you complete your registration with "
"%(site_title)s."
msgstr ""
"Bu, %(site_title)s ilə qeydiyyatınızı tamamlamanıza kömək üçün avto maildir."

#: weblate/html/mail/activation.html:16 weblate/html/mail/activation.txt:5
msgid ""
"Please open the following link in your web browser. If the link is split "
"over several lines, you may need to copy it in the address bar."
msgstr ""
"Zəhmət olmasa aşağıdakı linki web browserinizdə açın. Əgər link birdən çox "
"sətirə ayrılıbsa bunu adres çubuğuna kompyalamanız lazımdır."

#: weblate/html/mail/activation.html:24 weblate/html/mail/activation.txt:9
msgid "If there is a problem with your registration, please contact us:"
msgstr ""
"Əgər qeydiyyatınız ilə əlaqədar problem yaşayırsınızsa, zəhmət olmasa "
"bizimlə əlaqəyə keçin:"

#: weblate/html/mail/activation_subject.txt:1
#, python-format
msgid "Your registration on %(site_title)s"
msgstr "%(site_title)s qeydiyyatınız"

#: weblate/html/mail/base.html:31 weblate/html/mail/signature.txt:2
msgid "Sent by Weblate translation system"
msgstr "Weblate tərcümə sistemi tərəfindən göndərildi"

#: weblate/html/mail/base.html:33
msgid "Change subscription settings"
msgstr ""

#: weblate/html/mail/changed_translation.html:12
#: weblate/html/mail/changed_translation.txt:3
#, python-format
msgid ""
"there has been a change in translation on %(translation)s at %(site_title)s."
msgstr "%(site_title)s saytında %(translation)s dilində dəyişiklik edildi."

#: weblate/html/mail/changed_translation.html:19
#: weblate/html/mail/changed_translation.txt:5
#: weblate/html/mail/new_comment.html:18 weblate/html/mail/new_comment.txt:5
#: weblate/html/mail/new_suggestion.html:19
#: weblate/html/mail/new_suggestion.txt:5
#: weblate/html/mail/new_translation.html:19
#: weblate/html/mail/new_translation.txt:5
msgid "Source string:"
msgstr "Qaynaq sətir:"

#: weblate/html/mail/changed_translation.html:29
#: weblate/html/mail/changed_translation.txt:9
#: weblate/html/mail/new_translation.html:29
#: weblate/html/mail/new_translation.txt:9
msgid "Translation:"
msgstr "Tərcümə:"

#: weblate/html/mail/changed_translation.html:39
#: weblate/html/mail/new_suggestion.html:40
msgid "Translation change:"
msgstr "Tərcümə dəyişikliyi:"

#: weblate/html/mail/changed_translation.html:49
#: weblate/html/mail/changed_translation.txt:17
#: weblate/html/mail/new_comment.html:39 weblate/html/mail/new_comment.txt:13
#: weblate/html/mail/new_translation.html:39
#: weblate/html/mail/new_translation.txt:15
msgid "You can edit this string at:"
msgstr "Sətri burada redaktə edə bilərsiniz:"

#: weblate/html/mail/changed_translation.txt:13
msgid "Previous translation:"
msgstr "Əvvəlki tərcümə:"

#: weblate/html/mail/changed_translation_subject.txt:1
#, python-format
msgid "Changed translation in %(translation)s"
msgstr "%(translation)s içində dəyişdirilmiş tərcümə"

#: weblate/html/mail/footer.html:4 weblate/html/mail/footer.txt:1
msgid "Translation summary:"
msgstr "Tərcümə xülasəsi:"

#: weblate/html/mail/footer.html:8 weblate/html/mail/footer.txt:3
msgid "Total strings:"
msgstr "Toplam sətir:"

#: weblate/html/mail/footer.html:11 weblate/html/mail/footer.txt:4
msgid "Translated strings:"
msgstr "Tərcümə olunmuş sətirlər:"

#: weblate/html/mail/footer.html:14 weblate/html/mail/footer.txt:5
msgid "Fuzzy strings:"
msgstr "Qeyri-səlis sətirlər:"

#: weblate/html/mail/footer.html:18
#, python-format
msgid ""
"You can translate at <a href=\"%(translation_url)s\">%(translation_url)s</a>"
msgstr ""
"<a href=\"%(translation_url)s\">%(translation_url)s</a> adresində tərcümə "
"edə bilərsiniz"

#: weblate/html/mail/footer.txt:7
#, python-format
msgid "You can translate at %(translation_url)s"
msgstr "%(translation_url)s adresində tərcümə edə bilərsiniz"

#: weblate/html/mail/merge_failure.html:12
#: weblate/html/mail/merge_failure.txt:3
#, python-format
msgid "there has been a merge failure on %(subproject)s at %(site_title)s."
msgstr ""
"%(site_title)s saytında %(subproject)s layihəsini birləşdirmək uğursuz oldu."

#: weblate/html/mail/merge_failure.html:16
msgid "Error message"
msgstr "Xəta mesajı"

#: weblate/html/mail/merge_failure.html:22
msgid "Repository status"
msgstr ""

#: weblate/html/mail/merge_failure.html:37
#: weblate/html/mail/merge_failure.txt:17
msgid "Check our FAQ for information how to resolve this."
msgstr "Bunu necə həll edəcəyinizlə bağlı TSS bölməsini yoxlayın."

#: weblate/html/mail/merge_failure.txt:5
msgid "Error message:"
msgstr "Xəta mesajı:"

#: weblate/html/mail/merge_failure.txt:9
msgid "Repository status:"
msgstr ""

#: weblate/html/mail/merge_failure_subject.txt:1
#, python-format
msgid "Merge failure in %(subproject)s"
msgstr "%(subproject)s içində birləşdirmə uğursuz oldu"

#: weblate/html/mail/new_comment.html:12 weblate/html/mail/new_comment.txt:3
#, python-format
msgid "there has been a new comment on %(subproject)s at %(site_title)s."
msgstr "%(site_title)s saytında %(subproject)s layihəsinə yeni şərh edildi."

#: weblate/html/mail/new_comment.html:29 weblate/html/mail/new_comment.txt:9
msgid "Comment:"
msgstr "Şərh:"

#: weblate/html/mail/new_comment_subject.txt:1
#, python-format
msgid "New comment in %(subproject)s"
msgstr "%(subproject)s içində yeni şərh"

#: weblate/html/mail/new_contributor.html:12
#: weblate/html/mail/new_contributor.txt:3
#, python-format
msgid ""
"%(username)s has just made a first contribution on %(translation)s at "
"%(site_title)s."
msgstr ""
"%(site_title)s saytında, %(username)s %(translation)s dilində ilk töhfəsini "
"verdi."

#: weblate/html/mail/new_contributor_subject.txt:1
#, python-format
msgid "New contributor in %(translation)s"
msgstr "%(translation)s yeni töhfə"

#: weblate/html/mail/new_language.html:12 weblate/html/mail/new_language.txt:3
#, python-format
msgid ""
"there has been a request for new language on %(translation)s at "
"%(site_title)s."
msgstr ""
"%(site_title)s saytında %(translation)s dilində yeni dil üçün bir istək "
"edildi."

#: weblate/html/mail/new_language.html:19 weblate/html/mail/new_language.txt:5
msgid "Requested language:"
msgstr "İstənilən dil:"

#: weblate/html/mail/new_language.html:30 weblate/html/mail/new_language.txt:9
msgid "Requesting user:"
msgstr "İstəyən istifadəçi:"

#: weblate/html/mail/new_language_subject.txt:1
#, python-format
msgid "New language request in %(translation)s"
msgstr "%(translation)s içində yeni dil istəyi"

#: weblate/html/mail/new_string.html:12 weblate/html/mail/new_string.txt:3
#, python-format
msgid ""
"there are new strings to translate on %(translation)s at %(site_title)s."
msgstr ""
"%(site_title)s saytında %(translation)s dilində tərcümə üçün yeni sətirlər "
"var."

#: weblate/html/mail/new_string_subject.txt:1
#, python-format
msgid "New string to translate in %(translation)s"
msgstr "%(translation)s içində çevirmək üçün yeni sətir"

#: weblate/html/mail/new_suggestion.html:12
#: weblate/html/mail/new_suggestion.txt:3
#, python-format
msgid ""
"there is a new suggestion to evaluate on %(translation)s at %(site_title)s."
msgstr ""
"%(site_title)s saytında %(translation)s dilində dəyərləndirmə üçün yeni "
"təklif var."

#: weblate/html/mail/new_suggestion.html:29
#: weblate/html/mail/new_suggestion.txt:9
msgid "Suggestion:"
msgstr "Təklif:"

#: weblate/html/mail/new_suggestion.html:51
#: weblate/html/mail/new_suggestion.txt:13
msgid "You can review it at:"
msgstr "Bu adresdə gözdən keçirə bilərsiniz:"

#: weblate/html/mail/new_suggestion_subject.txt:1
#, python-format
msgid "New suggestion in %(translation)s"
msgstr "%(translation)s içində yeni təklif"

#: weblate/html/mail/new_translation.html:12
#: weblate/html/mail/new_translation.txt:3
#, python-format
msgid "there has been a new translation on %(translation)s at %(site_title)s."
msgstr "%(site_title)s saytında %(translation)s dilində yeni tərcümə edildi."

#: weblate/html/mail/new_translation.txt:13
msgid "Previously not translated"
msgstr "Əvvəlcədən çevrilməmiş"

#: weblate/html/mail/new_translation_subject.txt:1
#, python-format
msgid "New translation in %(translation)s"
msgstr "%(translation)s içində yeni tərcümə"

#: weblate/html/mail/signature.txt:4
msgid "Change subscription settings:"
msgstr ""

#: weblate/html/mail/signature.txt:5
msgid "More information about Weblate can be found at http://weblate.org/"
msgstr ""
"Weblate haqqında ətraflı məlumatı http://weblate.org/ adresindən ala "
"bilərsiniz"

#: weblate/html/paginator.html:6 weblate/html/translate.html:38
#, python-format
msgid "%(position)s / %(total)s"
msgstr "%(position)s / %(total)s"

#: weblate/html/project.html:24 weblate/html/subproject.html:27
#: weblate/html/translation.html:45
#, fuzzy
#| msgid "Data export"
msgid "Data exports"
msgstr "Veriləni eksport etmə"

#: weblate/html/project.html:26 weblate/html/project.html.py:139
#: weblate/html/subproject.html:29 weblate/html/subproject.html.py:130
#: weblate/html/translation.html:48 weblate/html/translation.html.py:185
msgid "Git maintenance"
msgstr "Git sazlaması"

#: weblate/html/project.html:28 weblate/html/source-review.html:25
#: weblate/html/translate.html:397 weblate/trans/views/checks.py:65
msgid "Failing checks"
msgstr ""

#: weblate/html/project.html:35 weblate/html/subproject.html:37
#: weblate/html/translation.html:58
msgid "Share"
msgstr "Paylaş"

#: weblate/html/project.html:39 weblate/html/share.html:10
#: weblate/html/subproject.html:41 weblate/html/translation.html:62
msgid "Share on Facebook!"
msgstr "Facebookda paylaş!"

#: weblate/html/project.html:40 weblate/html/share.html:11
#: weblate/html/subproject.html:42 weblate/html/translation.html:63
#, python-format
msgid "Translate %(object)s using %%23Weblate at %(share_url)s!"
msgstr ""
"%(share_url)s adresində %%23Weblate istifadə edərək %(object)s dilinə "
"tərcümə edin!"

#: weblate/html/project.html:40 weblate/html/share.html:11
#: weblate/html/subproject.html:42 weblate/html/translation.html:63
msgid "Tweet this translation!"
msgstr "Bu tərcüməni tweetlə!"

#: weblate/html/project.html:41 weblate/html/subproject.html:43
#: weblate/html/translation.html:64
#, fuzzy
#| msgid "Image widgets"
msgid "Status widgets"
msgstr "Rəsm vidcetləri"

#: weblate/html/project.html:57
#, fuzzy
#| msgid "source"
msgid "Resources"
msgstr "qaynaq"

#: weblate/html/project.html:63 weblate/html/translate.html:205
#, fuzzy
#| msgid "source"
msgid "Resource"
msgstr "qaynaq"

#: weblate/html/project.html:89 weblate/html/source.html:36
#: weblate/html/subproject.html:72 weblate/html/translation.html:115
msgid "Project Information"
msgstr "Layihə informasiyası"

#: weblate/html/project.html:108
msgid "There are currently no glossaries defined for this project."
msgstr ""

#: weblate/html/project.html:112
msgid "Manage all glossaries"
msgstr "Bütün terminoloji lüğəti idarə et"

#: weblate/html/project_info.html:9
#, fuzzy
#| msgid "Mailing list for translators:"
msgid "Mailing list for translators"
msgstr "Tərcüməçilər üçün mail siyahısı:"

#: weblate/html/project_info.html:16
#, fuzzy
#| msgid "Instructions for translators:"
msgid "Instructions for translators"
msgstr "Tərcüməçilər üçün təlimatlar:"

#: weblate/html/project_info.html:23 weblate/trans/models/project.py:104
msgid "Translation license"
msgstr "Tərcümə lisenziyası"

#: weblate/html/search.html:34
msgid "No matching strings found!"
msgstr "Uyğun gələn sətirlər yoxdur!"

#: weblate/html/share.html:7
msgid "Share your translation"
msgstr "Tərcümənizi paylaşın"

#: weblate/html/share.html:27
#, python-format
msgid ""
"You can also promote this translation project using various <a href="
"\"%(widgets_url)s\">other possibilities</a>."
msgstr ""
"Ayrıca müxtəlif <a href=\"%(widgets_url)s\">digər imknalardan</a> da "
"istifadə edərək bu tərcüməni tanıda bilərsiniz."

#: weblate/html/share.html:33
#, python-format
msgid ""
"Various <a href=\"%(data_url)s\">data exports</a> are available in machine "
"readable formats."
msgstr ""
"Müxtəlif <a href=\"%(data_url)s\">verilən eksportları</a> maşın oxuna bilən "
"formatlarında mövcuddur."

#: weblate/html/show-lock.html:6
msgid "This translation is currently locked for updates!"
msgstr "Bu tərcümə hal-hazırda yenilənmələr üçün kilitlidir!"

#: weblate/html/source-review.html:10 weblate/html/source.html:8
#, fuzzy
#| msgid "Source string:"
msgid "source strings"
msgstr "Qaynaq sətir:"

#: weblate/html/source-review.html:11
msgid "review"
msgstr "gözdən keçir"

#: weblate/html/source-review.html:24 weblate/trans/forms.py:626
msgid "Priority"
msgstr ""

#: weblate/html/source-review.html:40
msgid "Comment"
msgstr "Şərh"

#: weblate/html/source-review.html:57
msgid "No matching source strings found!"
msgstr "Uyğun gələn qaynaq sətirlər yoxdur!"

#: weblate/html/source.html:19 weblate/html/translation.html:100
msgid "Strings to check"
msgstr "Sətir yoxlaması"

#: weblate/html/subproject.html:31
msgid "Source strings review"
msgstr "Qaynaq sətirləri gözdən keçirmək"

#: weblate/html/subproject.html:58
msgid "Translations"
msgstr "Tərcümələr"

#: weblate/html/subproject.html:85 weblate/trans/models/changes.py:167
msgid "New translation"
msgstr "Yeni tərcümə"

#: weblate/html/subproject.html:88
#, python-format
msgid ""
"Should your language be missing, please follow <a href=\"%(url)s"
"\">translator instructions</a>."
msgstr ""
"Diliniz əksikdirmi, zəhmət olmasa <a href=\"%(url)s\">tərcüməçi "
"təlimatlarını</a> izləyin."

#: weblate/html/subproject.html:90
#, fuzzy
#| msgid "Please choose language into which you would like to translate."
msgid "Please choose the language into which you would like to translate."
msgstr "Zəhmət olmasa tərcümə etmək istədiyiniz dili seçin."

#: weblate/html/subproject.html:95
msgid "Can not find your language in above list?"
msgstr "Yuxarıdakı siyahıdan dilinizi tapa bilmirsiniz?"

#: weblate/html/subproject.html:98
msgid "Start new translation"
msgstr "Yeni tərcümə başlat"

#: weblate/html/subproject_info.html:16 weblate/trans/models/subproject.py:116
msgid "Git branch"
msgstr ""

#: weblate/html/subproject_info.html:28
#, fuzzy
#| msgid "Sent by Weblate translation system"
msgid "Git repository with Weblate translations"
msgstr "Weblate tərcümə sistemi tərəfindən göndərildi"

#: weblate/html/trans/change_list.html:7 weblate/trans/views/changes.py:55
msgid "Changes"
msgstr "Dəyişikliklər"

#: weblate/html/translate.html:16
msgid "translate"
msgstr "tərcümə et"

#: weblate/html/translate.html:28
msgid "Edit in Zen mode"
msgstr "Zen modunda redaktə et"

#: weblate/html/translate.html:28
msgid "Zen"
msgstr "Zen"

#: weblate/html/translate.html:32
msgid "First"
msgstr "İlk"

#: weblate/html/translate.html:33
msgid "Previous"
msgstr "Əvvəlki"

#: weblate/html/translate.html:36
#, fuzzy, python-format
#| msgid "Current filter: %(filter_name)s (%(filter_pos)s / %(filter_count)s)"
msgid "%(filter_name)s (%(filter_pos)s / %(filter_count)s)"
msgstr "Cari filtr:%(filter_name)s (%(filter_pos)s / %(filter_count)s)"

#: weblate/html/translate.html:41
msgid "Next"
msgstr "Sonrakı"

#: weblate/html/translate.html:42
msgid "Last"
msgstr "Son"

#: weblate/html/translate.html:65
msgid "Source change"
msgstr "Qaynaq fərqi"

#: weblate/html/translate.html:82
#, python-format
msgid ""
"<a href=\"%(login_url)s?next=%(translate_url)s\">Log in</a> for saving "
"translations."
msgstr ""
"Tərcümələəri yaddaşa vermək üçün<a href=\"%(login_url)s?next="
"%(translate_url)s\">Daxil olun</a>."

#: weblate/html/translate.html:89
msgid "Suggest"
msgstr "Təklif et"

#: weblate/html/translate.html:91
msgid "No privileges for adding suggestions!"
msgstr "Təkliflər vermək üçün hüququnuz yoxdur!"

#: weblate/html/translate.html:97
msgid "Commit message:"
msgstr ""

#: weblate/html/translate.html:100
msgid "Additional text to include in the commit message."
msgstr ""

#: weblate/html/translate.html:103
msgid ""
"You can leave this empty in most cases as Weblate generates basic commit "
"messages automatically."
msgstr ""

#: weblate/html/translate.html:112
msgid "Messages placed around this one"
msgstr "Bu mesajın yaxınında olan mesajlar"

#: weblate/html/translate.html:112 weblate/html/translate.html.py:133
msgid "Nearby messages"
msgstr "Yaxındakı mesajlar"

#: weblate/html/translate.html:114 weblate/html/translate.html.py:159
#: weblate/html/translate.html:318
msgid "Suggestions"
msgstr "Təkliflər"

#: weblate/html/translate.html:117 weblate/html/translate.html.py:201
#: weblate/html/translate.html:321
#, fuzzy
#| msgid "Your translations"
msgid "Other translations"
msgstr "Tərcümələriniz"

#: weblate/html/translate.html:120 weblate/html/translate.html.py:278
#: weblate/html/translate.html:325 weblate/html/unit-details.html:13
msgid "Comments"
msgstr "Şərhlər"

#: weblate/html/translate.html:123
msgid "Machine translation suggestions"
msgstr "Maşın tərcümə təklifləri"
<<<<<<< HEAD

#: weblate/html/translate.html:123 weblate/html/translate.html.py:250
msgid "Machine translation"
msgstr "Maşın tərcüməsi"

#: weblate/html/translate.html:126
msgid "List of recent changes done in Weblate"
msgstr "Weblatedə edilmiş ən son dəyişikliklər"

#: weblate/html/translate.html:137 weblate/html/translate.html.py:205
msgid "State"
msgstr "Vəziyyət"

=======

#: weblate/html/translate.html:123 weblate/html/translate.html.py:250
msgid "Machine translation"
msgstr "Maşın tərcüməsi"

#: weblate/html/translate.html:126
msgid "List of recent changes done in Weblate"
msgstr "Weblatedə edilmiş ən son dəyişikliklər"

#: weblate/html/translate.html:137 weblate/html/translate.html.py:205
msgid "State"
msgstr "Vəziyyət"

>>>>>>> 6e9f1723
#: weblate/html/translate.html:165
#, python-format
msgid "%(user)s has suggested"
msgstr ""

#: weblate/html/translate.html:167
msgid "Anonymous user has suggested"
msgstr ""

#: weblate/html/translate.html:173
#, fuzzy, python-format
#| msgid ", %(count)s vote"
#| msgid_plural ", %(count)s votes"
msgid "%(count)s vote"
msgid_plural "%(count)s votes"
msgstr[0] ", %(count)s səs"
msgstr[1] ", %(count)s səs"

#: weblate/html/translate.html:178
msgid "+1 vote"
msgstr "+1 səs"

#: weblate/html/translate.html:179
msgid "-1 vote"
msgstr "-1 səs"

#: weblate/html/translate.html:183
msgid "Accept"
msgstr "Qəbul et"

#: weblate/html/translate.html:215
msgid "Use this translation for all subprojects"
msgstr "Bu tərcüməni bütün alt layihələr üçün istifadə et"

#: weblate/html/translate.html:215
msgid "Use this translation"
msgstr "Bu tərcüməni istifadə et"

#: weblate/html/translate.html:259
msgid "Service"
msgstr "Servis"

#: weblate/html/translate.html:290 weblate/trans/forms.py:566
msgid "New comment"
msgstr "Yeni Şərh"

#: weblate/html/translate.html:292
#, fuzzy
#| msgid ""
#| "You can share comments about source string for this translation with "
#| "other translators and developers."
msgid ""
"You can share comments about this string with other translators and "
"developers."
msgstr ""
"Bu tərcümədə qaynaq sətiri haqqındakı şərhləri digər tərcüməçilər və "
"developerlər ilə paylaşa bilərsiniz."

#: weblate/html/translate.html:315
#, fuzzy
#| msgid "Strings to check"
msgid "Things to check"
msgstr "Sətir yoxlaması"

#: weblate/html/translate.html:333
msgid "Glossary"
msgstr "Terminoloji lüğət"

#: weblate/html/translate.html:351
msgid "Copy word to translation"
msgstr "Sözü tərcüməyə kopyala"

#: weblate/html/translate.html:351 weblate/trans/forms.py:87
msgid "Copy"
msgstr "Kopyala"

#: weblate/html/translate.html:359
#, fuzzy
#| msgid "No related strings found in dictionary."
msgid "No related strings were found in the glossary."
msgstr "Lüğətdə əlaqəli sətirlər tapılmadı."

#: weblate/html/translate.html:363
msgid "Manage glossary"
msgstr "Terminoloji lüğəti idarə et"

#: weblate/html/translate.html:368
#, fuzzy
#| msgid "More information"
msgid "Source information"
msgstr "Ətraflı məlumat"

#: weblate/html/translate.html:373
msgid "Context"
msgstr "kontekst(məzmun)"

#: weblate/html/translate.html:381
msgid "Flags"
msgstr "Bayraqlar"

#: weblate/html/translate.html:389
#, fuzzy
#| msgid "Strings to review"
msgid "String priority"
msgstr "Gözdən keçirmək üçün sətirlər"

#: weblate/html/translation.html:28
msgid "Files"
msgstr "Fayllar"

#: weblate/html/translation.html:31
#, fuzzy
#| msgid "Optional short summary of license used for translations."
msgid "Download for an offline translation."
msgstr "Tərcümələr üçün istifadə olunan lisenziyanın istəyə bağlı qısa özəti."

#: weblate/html/translation.html:31
msgid "Download source file"
msgstr ""

#: weblate/html/translation.html:33
msgid "Download for using within an application."
msgstr ""

#: weblate/html/translation.html:33
#, fuzzy
#| msgid "Copy word to translation"
msgid "Download compiled translation"
msgstr "Sözü tərcüməyə kopyala"

#: weblate/html/translation.html:36
#, fuzzy
#| msgid "Your translations"
msgid "Upload translation"
msgstr "Tərcümələriniz"

#: weblate/html/translation.html:46 weblate/html/translation.html.py:196
msgid "Locking"
msgstr "Kilitləmə"

#: weblate/html/translation.html:51 weblate/html/translation.html.py:142
#: weblate/trans/models/changes.py:170
msgid "Automatic translation"
msgstr "Avtomatik tərcümə"

#: weblate/html/translation.html:78 weblate/html/widgets.html:60
#: weblate/html/widgets.html.py:68 weblate/html/widgets.html:75
#: weblate/html/widgets.html.py:83
msgid "Translation status"
msgstr "Tərcümə statusu"

#: weblate/html/translation.html:83 weblate/html/translation.html.py:265
#: weblate/html/translation_info.html:9
msgid "Strings"
msgstr "Sətir"

#: weblate/html/translation.html:144
msgid ""
"Automatic translation takes existing translations in this project and "
"applies it to the current resource. It can be used to push translations to a "
"different branch, to fix inconsistent translations or to translate new "
"resource using translation memory."
msgstr ""

#: weblate/html/translation.html:151
msgid "Process"
msgstr "Proses"

#: weblate/html/translation.html:162 weblate/html/translation.html.py:175
msgid "Upload"
msgstr "Göndər"

#: weblate/html/translation.html:165
msgid ""
"Uploaded file will be merged with current translation. In case you want to "
"overwrite already translated strings, don't forget to enable it."
msgstr ""
"Göndərilən fayl cari tərcümə ilə birləşdiriləcəkdir. Tərcümə olunmuş "
"sətirlərin üzərinə yazmaq üçün, bunu aktivləşdirməyi unutmayın."

#: weblate/html/translation.html:167
msgid "Uploaded file will be merged with current translation."
msgstr "Göndərilən fayl hal-hazırkı tərcümə ilə birləşdiriləcəkdir."

#: weblate/html/translation.html:198
msgid "Locking the translation will prevent others to work on translation."
msgstr ""
"Tərcüməni kilidləmək digərlərinin tərcümə üzərində işləməsini əngəlləyəcək."

#: weblate/html/translation.html:200
msgid "Locked by:"
msgstr "Kilidləyən:"

#: weblate/html/translation.html:201
msgid "Lock expires:"
msgstr "Kilidləmənin sona çatma vaxtı:"

#: weblate/html/translation.html:203
msgid "Translation is currently not locked."
msgstr "Tərcümə hal-hazırda kilidlidir."

#: weblate/html/translation.html:237
msgid "Review"
msgstr "Gözdən keçirmə"

#: weblate/html/translation.html:239
msgid "Review translations touched by other users."
msgstr "Digər istifadəçilər tərəfindən toxunulan tərcümələri gözdən keçir."

#: weblate/html/translation.html:243
msgid "Start review"
msgstr "Gözdən keçirməni başlat"

#: weblate/html/translation.html:264
msgid "Percent"
msgstr "faiz"

#: weblate/html/translation.html:271
msgid "Total"
msgstr "Cəmi"

#: weblate/html/translation.html:283
msgid "Fuzzy"
msgstr "Qeyri-səlis"

#: weblate/html/translation.html:289
msgid "Failing check"
msgstr "Uğursuz yoxlanış"

#: weblate/html/translation.html:305
#, fuzzy
#| msgid "Activity"
msgid "Last activity"
msgstr "Fəaliyyət"

#: weblate/html/translation.html:310
msgid "Last change"
msgstr "Son dəyişdirmə"

#: weblate/html/translation.html:314
msgid "Last author"
msgstr "Son müəllif"

#: weblate/html/unit-details.html:5
#, fuzzy
#| msgid "Source strings in %s"
msgid "Source string location"
msgstr "%s içindəəki qaynaq sətir"

#: weblate/html/unit-details.html:20
#, fuzzy
#| msgid "Source string:"
msgid "Source string age"
msgstr "Qaynaq sətir:"

#: weblate/html/user-activity.html:11
msgid "Last login"
msgstr "Son daxil olma"

#: weblate/html/user-activity.html:15
msgid "Registration date"
msgstr "Qeydiyyatdan keçmə tarixi"

#: weblate/html/widgets-root.html:6 weblate/html/widgets.html:7
msgid "widgets"
msgstr "vidcetlər"

#: weblate/html/widgets-root.html:11 weblate/html/widgets.html:16
msgid "Promoting translation projects"
msgstr "Tərcümə layihələrinin təbliği"

#: weblate/html/widgets-root.html:14
msgid ""
"Weblate provides various widgets to promote your translation projects. Open "
"one of the project pages below."
msgstr ""
"Weblate tərcümə layihələrinizin təbliği üçün bir sıra vidcetlər təmin edir. "
"Aşağıdakı layihə səhifələrindən birin açın."

#: weblate/html/widgets.html:19
#, python-format
msgid ""
"You can point newcomers to the introduction page at <a href=\"%(engage_url)s"
"\">%(engage_url)s</a>."
msgstr ""
"<a href=\"%(engage_url)s\">%(engage_url)s</a> adresindən yeni gələnləri "
"giriş səhifəsinə yönəldə bilərsiniz."

#: weblate/html/widgets.html:22
msgid "Promoting specific translations"
msgstr "Spesifik tərcümələrin təbliği"

#: weblate/html/widgets.html:25
msgid ""
"Besides promoting whole translation project, you can also choose specific "
"language to promote:"
msgstr ""
"Bütün tərcümələrin təbliğinin yanında, ayrıca təbliğ üçün də spesifik dil "
"seçə bilərsiniz:"

#: weblate/html/widgets.html:29
msgid "Image widgets"
msgstr "Rəsm vidcetləri"

#: weblate/html/widgets.html:32
msgid ""
"You can use following widgets to promote translation of your project. They "
"can increase visibility of your translation projects and bring new "
"contributors."
msgstr ""
"Layihəninzin tərcüməsini tanıtmaq üçün açağıdakı vidcetləri istifadə edə "
"bilərsiniz. Tərcümə işlərinizin görünüşünü artıra və yeni istifadəçilər cəlb "
"edə bilər."

#: weblate/html/widgets.html:36
#, python-format
msgid "Image %(widget)s"
msgstr "Rəsm %(widget)s"

#: weblate/html/widgets.html:38
msgid "Color variants:"
msgstr "Rəng seçimləri:"

#: weblate/html/widgets.html:48
msgid "HTML code"
msgstr "HTML kodu"

#: weblate/html/widgets.html:49
msgid "BB code"
msgstr "BB kodu"

#: weblate/html/widgets.html:50
msgid "Markdown code"
msgstr "Markdown kodu"

#: weblate/html/widgets.html:51
msgid "RST code"
msgstr "RST kodu"

#: weblate/html/widgets.html:52
msgid "Textile code"
msgstr "Textile kodu"

#: weblate/html/zen-response.html:7
msgid "Translation has been saved!"
msgstr "Tərcümə yaddaşa verildi!"

#: weblate/html/zen-units.html:17
msgid "Open in full editor"
msgstr "Tam editorda aç"

#: weblate/html/zen-units.html:29
msgctxt "Message is fuzzy"
msgid "Fuzzy"
msgstr "Qeyri-səlis"

#: weblate/html/zen-units.html:37 weblate/trans/views/edit.py:523
msgid "You have reached end of translating."
msgstr "Tərcümənin sonuna çatdınız."

#: weblate/html/zen.html:14
msgid "zen"
msgstr "zen"

#: weblate/html/zen.html:25
#, python-format
msgid "Current filter: %(filter_name)s (%(filter_count)s)"
msgstr "Cari filtr: %(filter_name)s (%(filter_count)s)"

#: weblate/lang/data.py:520 weblate/lang/data.py:524 weblate/lang/data.py:530
#: weblate/lang/data.py:538 weblate/lang/data.py:542 weblate/lang/data.py:547
#: weblate/lang/data.py:553 weblate/lang/data.py:559 weblate/lang/data.py:564
#: weblate/lang/data.py:570 weblate/lang/data.py:582
msgctxt "Plural form description"
msgid "One"
msgstr "Tək"

#: weblate/lang/data.py:521 weblate/lang/data.py:526 weblate/lang/data.py:534
#: weblate/lang/data.py:539 weblate/lang/data.py:544 weblate/lang/data.py:550
#: weblate/lang/data.py:556 weblate/lang/data.py:560 weblate/lang/data.py:567
#: weblate/lang/data.py:574 weblate/lang/data.py:578 weblate/lang/data.py:586
msgctxt "Plural form description"
msgid "Other"
msgstr "Digər"

#: weblate/lang/data.py:525 weblate/lang/data.py:532 weblate/lang/data.py:555
#: weblate/lang/data.py:565 weblate/lang/data.py:572 weblate/lang/data.py:584
msgctxt "Plural form description"
msgid "Few"
msgstr "Bir neçə"

#: weblate/lang/data.py:529 weblate/lang/data.py:537 weblate/lang/data.py:561
#: weblate/lang/data.py:581
msgctxt "Plural form description"
msgid "Zero"
msgstr "Sıfır"

#: weblate/lang/data.py:531 weblate/lang/data.py:543 weblate/lang/data.py:548
#: weblate/lang/data.py:554 weblate/lang/data.py:571 weblate/lang/data.py:577
#: weblate/lang/data.py:583
msgctxt "Plural form description"
msgid "Two"
msgstr "İki"

#: weblate/lang/data.py:533 weblate/lang/data.py:566 weblate/lang/data.py:573
#: weblate/lang/data.py:585
msgctxt "Plural form description"
msgid "Many"
msgstr "Bir çox"

#: weblate/lang/data.py:549
msgctxt "Plural form description"
msgid "Three"
msgstr "Üç"

#: weblate/lang/models.py:368
msgid "Singular"
msgstr "Tək"

#: weblate/lang/models.py:370
msgid "Plural"
msgstr "Çox"

#: weblate/lang/models.py:371
#, python-format
msgid "Plural form %d"
msgstr "Cəm forması %d"

#: weblate/trans/admin_views.py:70
msgid "Debug mode"
msgstr "Debug modu"

#: weblate/trans/admin_views.py:76
msgid "Site domain"
msgstr "Sayt domeyni"

#: weblate/trans/admin_views.py:82
msgid "Database backend"
msgstr "Verilənlər Bazası backendi"

#: weblate/trans/admin_views.py:88
msgid "Site administrator"
msgstr "Sayt adminsitratoru"

#. Translators: Indexing is postponed to cron job
#: weblate/trans/admin_views.py:95
msgid "Indexing offloading"
msgstr "İndeksləmə boşaldılır"

#: weblate/trans/admin_views.py:111
msgid "Django caching"
msgstr "Django keşləməsi"

#: weblate/trans/admin_views.py:117
msgid "Avatar caching"
msgstr "Avatar keşləməsi"

#: weblate/trans/admin_views.py:128
msgid "Email addresses"
msgstr "Mail adresləri"

#: weblate/trans/admin_views.py:137
msgid "Federated avatar support"
msgstr "Birləşmiş avatar dəstəyi"

#: weblate/trans/admin_views.py:143
msgid "PyICU library"
msgstr "PyICU kitabxanası"

#: weblate/trans/admin_views.py:149
msgid "Secret key"
msgstr "Gizli açar"

#: weblate/trans/admin_views.py:156
msgid "Allowed hosts"
msgstr "İcazə verilən hostlar"

#: weblate/trans/admin_views.py:163
msgid "Home directory"
msgstr "Ana kataloq"

#: weblate/trans/admin_views.py:170
msgid "Cached template loader"
msgstr ""

#: weblate/trans/admin_views.py:178
msgid "Admin static files"
msgstr "Admin statik faylları"

#. Translators: placeholder SSH hashed hostname
#: weblate/trans/admin_views.py:205
msgid "[hostname hashed]"
msgstr "[hostname hashed]"

#: weblate/trans/admin_views.py:266
msgid "Created new SSH key."
msgstr "Yeni SSH açarı yaradıldı."

#: weblate/trans/admin_views.py:270
#, python-format
msgid "Failed to generate key: %s"
msgstr "Açar yaratma uğursuz oldu: %s"

#: weblate/trans/admin_views.py:282
msgid "Invalid host name given!"
msgstr "Düzgün olmayan host adı verildi!"

#: weblate/trans/admin_views.py:304
#, python-format
msgid ""
"Added host key for %(host)s with fingerprint %(fingerprint)s (%(keytype)s), "
"please verify that it is correct."
msgstr ""
"%(fingerprint)s (%(keytype)s) barmaq izi olan %(host)s üçün host açarı əlavə "
"olundu, zəhmət olmasa doğru olduğunu yoxlayın."

#: weblate/trans/admin_views.py:319
#, python-format
msgid "Failed to get host key: %s"
msgstr "Host açarını alma uğursuz oldu: %s"

#: weblate/trans/admin_views.py:344
msgid "Can not write to home directory, please check documentation."
msgstr ""

#: weblate/trans/autofixes/chars.py:30 weblate/trans/checks/chars.py:310
msgid "Trailing ellipsis"
msgstr "Sondakı üç nöqtə"

#: weblate/trans/autofixes/chars.py:43 weblate/trans/checks/chars.py:339
msgid "Zero-width space"
msgstr "Sıfır enində boşluq(Zero-width space)"

#: weblate/trans/autofixes/whitespace.py:31
msgid "Trailing and leading whitespace"
msgstr "Sondakı və başdakı boşluq"

#: weblate/trans/checks/chars.py:30
msgid "Starting newline"
msgstr "Başdakı yeni sətir"

#: weblate/trans/checks/chars.py:31
msgid "Source and translation do not both start with a newline"
msgstr "Qaynaq və tərcümənin hər ikisi də yeni sətirlə başlamır"

#: weblate/trans/checks/chars.py:43
msgid "Trailing newline"
msgstr "Sondakı yeni sətir"

#: weblate/trans/checks/chars.py:44
msgid "Source and translation do not both end with a newline"
msgstr "Qaynağın və tərcümənin ikisidə yeni sətir ilə bitmir"

#: weblate/trans/checks/chars.py:56
msgid "Starting spaces"
msgstr "Başdakı boşluqlar"

#: weblate/trans/checks/chars.py:58
msgid "Source and translation do not both start with same number of spaces"
msgstr "Qaynağın və tərcümənin də hər ikisi eyni sayda boşluqla başlamır"

#: weblate/trans/checks/chars.py:87
msgid "Trailing space"
msgstr "Sondakı boşluq"

#: weblate/trans/checks/chars.py:88
msgid "Source and translation do not both end with a space"
msgstr "Qaynaq və tərcümənin ikisidə boşluqla bitmir"

#: weblate/trans/checks/chars.py:121
msgid "Trailing stop"
msgstr "Sondakı nöqtə işarəsi"

#: weblate/trans/checks/chars.py:122
msgid "Source and translation do not both end with a full stop"
msgstr "Qaynağın və mənbənin ikisidə nöqtə ilə bitmir"

#: weblate/trans/checks/chars.py:160
msgid "Trailing colon"
msgstr "Sondakı qoşa nöqtə"

#: weblate/trans/checks/chars.py:162
msgid ""
"Source and translation do not both end with a colon or colon is not "
"correctly spaced"
msgstr ""
"Qaynağın və tərcümənin də ikisidə qoşa nöqtə ilə bitmir ya da düzgün "
"aralıqda deyil"

#: weblate/trans/checks/chars.py:218
msgid "Trailing question"
msgstr "Sondakı sual işarəsi"

#: weblate/trans/checks/chars.py:220
msgid ""
"Source and translation do not both end with a question mark or it is not "
"correctly spaced"
msgstr ""
"Qaynağın və tərcümənin ikisində sual işarəsi ilə bitmir ya da doğru aralıqda "
"deyil"

#: weblate/trans/checks/chars.py:270
msgid "Trailing exclamation"
msgstr "Sondakı nida işarəsi"

#: weblate/trans/checks/chars.py:272
msgid ""
"Source and translation do not both end with an exclamation mark or it is not "
"correctly spaced"
msgstr ""
"Qaynağın və tərcümənin iksidə nida işarəsi ilə bitmir ya da eyni aralıqda "
"deyil"

#: weblate/trans/checks/chars.py:311
msgid "Source and translation do not both end with an ellipsis"
msgstr "Qaynağın və tərcümənin ikisidə üç nöqtə ilə bitmir"

#: weblate/trans/checks/chars.py:329
msgid "Mismatched \\n"
msgstr "Uyuşmayan \\n"

#: weblate/trans/checks/chars.py:330
msgid "Number of \\n in translation does not match source"
msgstr "Tərcümədəki \\n sayı qaynaqla düz gəlmir"

#: weblate/trans/checks/chars.py:340
msgid "Translation contains extra zero-width space character"
msgstr "Tərcümədə əlavə sıfır-en boşluq(zero-width space) simvolu vardır"

#: weblate/trans/checks/consistency.py:30
msgid "Missing plurals"
msgstr "Cəm forması yoxdur"

#: weblate/trans/checks/consistency.py:31
msgid "Some plural forms are not translated"
msgstr "Bəzi cəm formaları tərcümə edilmədi"

#: weblate/trans/checks/consistency.py:56
msgid "Inconsistent"
msgstr "Ziddiyyət"

#: weblate/trans/checks/consistency.py:58
msgid "This message has more than one translation in this project"
msgstr "Bu mesajın bu layihədə birdən çox tərcüməsi vardır"

#: weblate/trans/checks/format.py:226
msgid "Python format"
msgstr "Python formatı"

#: weblate/trans/checks/format.py:227 weblate/trans/checks/format.py:241
#: weblate/trans/checks/format.py:255 weblate/trans/checks/format.py:269
msgid "Format string does not match source"
msgstr "Sətir formatı qaynaqla tutuşmur"

#: weblate/trans/checks/format.py:240
msgid "PHP format"
msgstr "PHP formatı"

#: weblate/trans/checks/format.py:254
msgid "C format"
msgstr "C formatı"

#: weblate/trans/checks/format.py:268
msgid "Python brace format"
msgstr "Python brace formatı"

#: weblate/trans/checks/markup.py:47
msgid "Mismatched BBcode"
msgstr "BBcode uymadı"

#: weblate/trans/checks/markup.py:48
msgid "BBcode in translation does not match source"
msgstr "Tərcümədəki BBcode qaynaqla tutuşmur"

#: weblate/trans/checks/markup.py:77
msgid "XML tags mismatch"
msgstr "XML teqləri tutuşmur"

#: weblate/trans/checks/markup.py:78
msgid "XML tags in translation do not match source"
msgstr "Tərcümədəki XML etiketləri qaynaqla tutuşmur"

#: weblate/trans/checks/same.py:909
msgid "Not translated"
msgstr "Tərcümə edilməyib"

#: weblate/trans/checks/same.py:910
msgid "Source and translated strings are same"
msgstr "Qaynaq və tərcümə edilmiş sətirlər eynidir"

#: weblate/trans/checks/source.py:35
msgid "Optional plural"
msgstr "İstəyə bağlı cəm forması"

#: weblate/trans/checks/source.py:37
msgid "The string is optionally used as plural, but not using plural forms"
msgstr ""
"Sətir istəyə bağlı bir şəkildə cəm formada istifadə edilir, amma cəm "
"formatları istifadə edilərək deyil"

#: weblate/trans/checks/source.py:52
msgid "Ellipsis"
msgstr "Üç nöqtə"

#: weblate/trans/checks/source.py:54
msgid "The string uses three dots (...) instead of an ellipsis character (…)"
msgstr "Sətir, üç nöqtə işarəsi(…) yerinə üç dənə nöqtə(...) istifadə edir"

#: weblate/trans/checks/source.py:68
msgid "Multiple failing checks"
msgstr "Çoxlu uğursuz yoxlamalar"

#: weblate/trans/checks/source.py:70
msgid "The translations in several languages have failing checks"
msgstr "Bir neçə dilə tərcümə uğursuz yoxlamalara sahibdir"

#: weblate/trans/feeds.py:42 weblate/trans/feeds.py:80
#, python-format
msgid "Recent changes in %s"
msgstr "%s də son dəyişikliklər"

#: weblate/trans/feeds.py:45 weblate/trans/feeds.py:83
#, python-format
msgid "All recent changes made using Weblate in %s."
msgstr "%s də Weblate istifadə olunaraq edilmiş son dəyişikliklərin hamsısı."

#: weblate/trans/formats.py:631
msgid "Automatic detection"
msgstr "Avtomatik aşkarlama"

#: weblate/trans/formats.py:648
msgid "Gettext PO file"
msgstr "Gettext PO faylı"

#: weblate/trans/formats.py:738
msgid "Gettext PO file (monolingual)"
msgstr "Gettext PO file (tək dilli)"

#: weblate/trans/formats.py:746
msgid "Qt Linguist Translation File"
msgstr "Qt Linguist Tərcümə faylı"

#: weblate/trans/formats.py:753
msgid "XLIFF Translation File"
msgstr "XLIFF Tərcümə faylı"

#: weblate/trans/formats.py:760
msgid "OS X Strings"
msgstr "OS X Sətirləri"

#: weblate/trans/formats.py:767
#, fuzzy
#| msgid "OS X Strings"
msgid "OS X Strings (UTF-8)"
msgstr "OS X Sətirləri"

#: weblate/trans/formats.py:774
msgid "Java Properties"
msgstr "Java Özəllikəri"

#: weblate/trans/formats.py:791
msgid "Java Properties (UTF-8)"
msgstr "Java Özəllikləri (UTF-8)"

#: weblate/trans/formats.py:799
msgid "PHP strings"
msgstr "PHP sətirləri"

#: weblate/trans/formats.py:806
msgid "Android String Resource"
msgstr "Android Sətir qaynağı"

#: weblate/trans/formats.py:839
msgid "JSON file"
msgstr ""

#: weblate/trans/forms.py:55
<<<<<<< HEAD
#, fuzzy
=======
>>>>>>> 6e9f1723
#| msgid "Insert tab character"
msgid "Insert tab character"
msgstr "Tab simvolu əlavə et"

#: weblate/trans/forms.py:56
<<<<<<< HEAD
#, fuzzy
=======
>>>>>>> 6e9f1723
#| msgid "Insert new line"
msgid "Insert new line"
msgstr "Yeni sətir əlavə et"

#: weblate/trans/forms.py:57
<<<<<<< HEAD
#, fuzzy
=======
>>>>>>> 6e9f1723
#| msgid "Insert horizontal ellipsis"
msgid "Insert horizontal ellipsis"
msgstr "üç qoşa nöqtə əlavə et"

#: weblate/trans/forms.py:85
#, fuzzy
#| msgid "New source string"
msgid "Fill in with source string"
msgstr "Yeni qaynaq sətri"

#: weblate/trans/forms.py:98
#, fuzzy, python-brace-format
#| msgid "Insert tab character"
msgid "Insert character {0}"
msgstr "Tab simvolu əlavə et"

#: weblate/trans/forms.py:117 weblate/trans/forms.py:125
msgid "Toggle text direction"
msgstr "Mətn istiqamətini dəyiş"

#: weblate/trans/forms.py:189
msgid ""
"This equation identifies which plural form will be used based on given count "
"(n)."
msgstr ""
"Bu bərabərlik veriən ədədə(n) bağlı istifadə ediləcək olan cəm formasını "
"müəyyən edəcək."

#: weblate/trans/forms.py:192
msgid "Plural equation"
msgstr "Cəm üçün tənlik"

#: weblate/trans/forms.py:264
msgid "Message you wanted to translate is no longer available!"
msgstr "Tərcümə etmək istədiyin mesaj artıq mövcüd deyil!"

#: weblate/trans/forms.py:276
msgctxt "Checkbox for marking translation fuzzy"
msgid "Fuzzy"
msgstr "Qeyri-səlis"

#: weblate/trans/forms.py:319 weblate/trans/forms.py:511
msgid "File"
msgstr "Fayl"

#: weblate/trans/forms.py:321 weblate/trans/forms.py:518
msgid "Merge method"
msgstr "Birləşdirmə üsulu"

#: weblate/trans/forms.py:323
msgid "Add as translation"
msgstr "Tərcümə olaraq əlavə et"

#: weblate/trans/forms.py:324
msgid "Add as a suggestion"
msgstr "Təklif olaraq əlavə et"

#: weblate/trans/forms.py:325
msgid "Add as fuzzy translation"
msgstr "Qeyri-səlis tərcümə olaraq əlavə et"

#: weblate/trans/forms.py:330
msgid "Merge file header"
msgstr "Fayl başlığını birləşdir"

#: weblate/trans/forms.py:331
msgid "Merges content of file header into the translation."
msgstr "Fayl başlığının məzmumunu tərcüməyə birləşdir."

#: weblate/trans/forms.py:342
msgid "Overwrite existing translations"
msgstr "Mövcud tərcümələrin üzərinə yaz"

#: weblate/trans/forms.py:352
msgid "Author name"
msgstr "Müəllifin adı"

#: weblate/trans/forms.py:354 weblate/trans/forms.py:359
msgid "Keep empty for using currently logged in user."
msgstr "Cari daxil olmuş istifadəçini istifadə etmək üçün boş tut."

#: weblate/trans/forms.py:357
msgid "Author email"
msgstr "Müəllifin Email adresi"

#: weblate/trans/forms.py:381
msgid "Query"
msgstr "Sorğu"

#: weblate/trans/forms.py:385
msgid "Search type"
msgstr "Axtarış tipi"

#: weblate/trans/forms.py:388
msgid "Fulltext"
msgstr "Tam mətn"

#: weblate/trans/forms.py:389
msgid "Exact match"
msgstr "Tam uyğunlaşma"

#: weblate/trans/forms.py:390
msgid "Substring"
msgstr "Sətir içi"

#: weblate/trans/forms.py:395
msgid "Search in source strings"
msgstr "Qaynaq sətirlərində axtar"

#: weblate/trans/forms.py:400
msgid "Search in target strings"
msgstr "Tərcümə sətirlərində axtar"

#: weblate/trans/forms.py:405
msgid "Search in context strings"
msgstr "Kontekst sətirlərində axtar"

#: weblate/trans/forms.py:466
msgid "Overwrite strings"
msgstr "Sətirlər üzərinə yaz"

#: weblate/trans/forms.py:471
msgid "Replace inconsistent"
msgstr "Uyğunsuzluğu dəyişdir"

#: weblate/trans/forms.py:476
msgid "Subproject to use"
msgstr "İstifadə üçün alt layihə"

#: weblate/trans/forms.py:495
msgid "All subprojects"
msgstr "Bütün alt layihələr"

#: weblate/trans/forms.py:513
msgid ""
"You can upload any format which is understood by Translate Toolkit "
"(including TBX, CSV or Gettext PO files)."
msgstr ""
"Translate Toolkit tərəfindən başa düşüləcək hər hansı formatda göndərə "
"bilərsiniz(TBX, CSV və ya Gettext PO faylları daxil)."

#: weblate/trans/forms.py:520
msgid "Keep current"
msgstr "Carini saxla"

#: weblate/trans/forms.py:521
msgid "Overwrite existing"
msgstr "Mövcud olanın üzərinə yaz"

#: weblate/trans/forms.py:522
msgid "Add as other translation"
msgstr "Digər tərcümə olaraq əlavə et"

#: weblate/trans/forms.py:533
msgid "Starting date"
msgstr "Başlanğıc tarixi"

#: weblate/trans/forms.py:552
msgctxt "Select starting letter in glossary"
msgid "Any"
msgstr "Hər hansı"

#: weblate/trans/forms.py:554
msgid "Starting letter"
msgstr "Başlanğıc hərfi"

#: weblate/trans/forms.py:569
msgid "Scope"
msgstr ""

#: weblate/trans/forms.py:571
msgid ""
"Is your comment specific to this translation or generic for all of them?"
msgstr ""

#: weblate/trans/forms.py:577
msgid "Source string comment, suggestions to change this string"
msgstr ""

#: weblate/trans/forms.py:581
#, fuzzy
#| msgid ""
#| "You can share comments about this translation with other translators."
msgid "Translation comment, discussions with other translators"
msgstr ""
"Bu tərcümə ilə bağlı şərhləri digər tərcüməçilər ilə bölüşə bilərsiniz."

#: weblate/trans/forms.py:594
msgid "Whole project"
msgstr "Bütün layihələrdə"

#: weblate/trans/forms.py:629
msgid "Strings with higher priority are offered first to translators."
msgstr ""

#: weblate/trans/models/advertisement.py:33
#, python-brace-format
msgid "Donate to Weblate at {0}"
msgstr "{0} adresində Weblate-ə ianə et"

#: weblate/trans/models/advertisement.py:34
#, python-brace-format
msgid "Support Weblate at {0}"
msgstr "{0} adresində Weblate-i Dəstəklə"

#: weblate/trans/models/advertisement.py:38
msgid "Support Weblate using GitTip"
msgstr "GitTip istifadə edərək Weblate-i Dəstəklə"

#: weblate/trans/models/advertisement.py:90
msgid "Mail footer (text)"
msgstr "Mail altlığı(mətn)"

#: weblate/trans/models/advertisement.py:91
msgid "Mail footer (HTML)"
msgstr "Mail altlığı(HTML)"

#: weblate/trans/models/advertisement.py:96
msgid "Placement"
msgstr "Yerləşdirmə"

#: weblate/trans/models/advertisement.py:99
msgid "Start date"
msgstr "Başlanğıc tarixi"

#: weblate/trans/models/advertisement.py:102
msgid "End date"
msgstr "Bitiş tarixi"

#: weblate/trans/models/advertisement.py:105
msgid "Text"
msgstr "Mətn"

#: weblate/trans/models/advertisement.py:107
msgid "Depending on placement, HTML can be allowed."
msgstr "Yerləşdirmədən asılı olaraq, HTML-ə icazə verilə bilər."

#: weblate/trans/models/advertisement.py:113
msgid "Free form note for your notes, not used within Weblate."
msgstr ""
"Qeydləriniz üçün sərbəst form qeydi, Weblate içində istifadə edilə bilməz."

#: weblate/trans/models/changes.py:164
msgid "Resource update"
msgstr "Qaynaq yenilənməsi"

#: weblate/trans/models/changes.py:165
msgid "Translation completed"
msgstr "Tərcümə tamamlandı"

#: weblate/trans/models/changes.py:166
msgid "Translation changed"
msgstr "Tərcümə dəyişdirildi"

#: weblate/trans/models/changes.py:168
msgid "Comment added"
msgstr "Şərh əlavə olundu"

#: weblate/trans/models/changes.py:169
msgid "Suggestion added"
msgstr "Təklif əlavə olundu"

#: weblate/trans/models/changes.py:171
msgid "Suggestion accepted"
msgstr "Təklif qəbul edildi"

#: weblate/trans/models/changes.py:172
msgid "Translation reverted"
msgstr "Tərcümə geri alındı"

#: weblate/trans/models/changes.py:173
msgid "Translation uploaded"
msgstr "Tərcümə göndərildi"

#: weblate/trans/models/changes.py:174
msgid "Glossary added"
msgstr "Terminloji lüğət əlavə olundu"

#: weblate/trans/models/changes.py:175
msgid "Glossary updated"
msgstr "Terminoloji lüğət yeniləndi"

#: weblate/trans/models/changes.py:176
msgid "Glossary uploaded"
msgstr "Terminoloji lüğət yükləndi"

#: weblate/trans/models/changes.py:177
msgid "New source string"
msgstr "Yeni qaynaq sətri"

#: weblate/trans/models/changes.py:199
#, python-format
msgid "%(action)s at %(time)s on %(translation)s by %(user)s"
msgstr ""
"%(user)s tərəfındən %(translation)s Dilində %(time)s tarixində %(action)s"

#: weblate/trans/models/project.py:45
msgid "Use contact form"
msgstr "Əlaqə formunu istifadə edin"

#: weblate/trans/models/project.py:46
msgid "Point to translation instructions URL"
msgstr "Tərcümə təlimatları URL-ni göstər"

#: weblate/trans/models/project.py:47
msgid "Automatically add language file"
msgstr "Dil fayllarını avtomatik əlavə et"

#: weblate/trans/models/project.py:48
msgid "No adding of language"
msgstr "Dilin əlavəsi yoxdur"

#: weblate/trans/models/project.py:51
msgid "Merge"
msgstr "Birləşdir"

#: weblate/trans/models/project.py:52
msgid "Rebase"
msgstr "Yerdəyişmə(rebase)"

#: weblate/trans/models/project.py:82 weblate/trans/models/subproject.py:63
msgid "Name to display"
msgstr "Göstərmək üçün ad"

#: weblate/trans/models/project.py:85 weblate/trans/models/subproject.py:66
msgid "URL slug"
msgstr "URL qısaltması"

#: weblate/trans/models/project.py:87 weblate/trans/models/subproject.py:68
msgid "Name used in URLs and file names."
msgstr "URL-lərvə fayl adları içində istifadə olunacaq adlar."

#: weblate/trans/models/project.py:91
msgid "Main website of translated project."
msgstr "Tərcümə edilən layihənin əsas web səhifəsi."

#: weblate/trans/models/project.py:94
msgid "Mailing list"
msgstr "Mail Listi"

#: weblate/trans/models/project.py:96
msgid "Mailing list for translators."
msgstr "Tərcüməçilər üçün mail siyahısı."

#: weblate/trans/models/project.py:99
msgid "Translation instructions"
msgstr "Tərcüməçi təlimatları"

#: weblate/trans/models/project.py:101
msgid "URL with instructions for translators."
msgstr "Tərcüməçilər üçün təlimat URL-i."

#: weblate/trans/models/project.py:108
msgid "Optional short summary of license used for translations."
msgstr "Tərcümələr üçün istifadə olunan lisenziyanın istəyə bağlı qısa özəti."

#: weblate/trans/models/project.py:112
msgid "License URL"
msgstr "Lisenziya URL-si"

#: weblate/trans/models/project.py:114
msgid "Optional URL with license details."
msgstr "Lisenziya detallarıyla istəyə bağlı URL."

#: weblate/trans/models/project.py:117
msgid "New language"
msgstr "Yeni dil"

#: weblate/trans/models/project.py:122
msgid "How to handle requests for creating new languages."
msgstr "Yeni dilləri yaratmaq üçün istəklərlə necə başa çıxmaq olar."

#: weblate/trans/models/project.py:126
msgid "Merge style"
msgstr "Birləşdirmə stili"

#: weblate/trans/models/project.py:131
msgid ""
"Define whether Weblate should merge upstream repository or rebase changes "
"onto it."
msgstr ""

#: weblate/trans/models/project.py:138
msgid "Commit message"
msgstr "Mesajı işlə"

#: weblate/trans/models/project.py:140
msgid ""
"You can use format strings for various information, please check "
"documentation for more details."
msgstr ""
"Müxtəlif informasiya üçün sətir formatlarını istifadə edə bilərsiniz, zəhmət "
"olmasa ətraflı məlumat üçün təlimatları yoxlaayın."

#: weblate/trans/models/project.py:147
msgid "Committer name"
msgstr "İşləyənin adı"

#: weblate/trans/models/project.py:152
msgid "Committer email"
msgstr "İşləyənin mail adresi"

#: weblate/trans/models/project.py:157
msgid "Push on commit"
msgstr "İşləməyə yolla"

#: weblate/trans/models/project.py:160
msgid "Whether the repository should be pushed upstream on every commit."
msgstr ""

#: weblate/trans/models/project.py:165
msgid "Set Translation-Team header"
msgstr "Tərcümə-Komanda başlığını tənzimlə"

#: weblate/trans/models/project.py:168
msgid ""
"Whether the Translation-Team in file headers should be updated by Weblate."
msgstr ""
"Fayl başlıqları içindəki Tərcümə-Komanda Weblate tərəfindən yenilənməliysə."

#: weblate/trans/models/project.py:174
msgid "Enable ACL"
msgstr "ACL icazə ver"

#: weblate/trans/models/project.py:177
msgid ""
"Whether to enable ACL for this project, please check documentation before "
"enabling this."
msgstr ""
"Bu layihə üçün ACL-in aktivləşdirilib aktivləşdirilməməsi, zəhmət olmasa "
"bunu aktivləşdirmədən öncə təlimatları oxuyun."

#: weblate/trans/models/project.py:216
#, python-format
msgid "You are not allowed to access project %s."
msgstr "%s Layihəsi üçün icazəniz yoxdur."

#: weblate/trans/models/project.py:223
msgid ""
"Please either fill in instructions URL or use different option for adding "
"new language."
msgstr ""
"Yeni dil əlavə etmək üçün zəhmət olmasa ya təlimatlar URL-dəkini doldurun ya "
"da fərqli seçənək istifadə edin."

#: weblate/trans/models/project.py:229
msgid "License URL can not be used without license summary."
msgstr "Lisenziya URL-si lisenziya özəti olmadan istifadə oluna bilməz."

#: weblate/trans/models/project.py:235
#, python-format
msgid "Could not create project directory: %s"
msgstr "Layihə kataloqu yaradıla bilmədi: %s"

#: weblate/trans/models/source.py:25
msgid "Very high"
msgstr ""

#: weblate/trans/models/source.py:26
msgid "High"
msgstr ""

#: weblate/trans/models/source.py:27
msgid "Medium"
msgstr ""

#: weblate/trans/models/source.py:28
#, fuzzy
#| msgid "Lao"
msgid "Low"
msgstr "Lao"

#: weblate/trans/models/source.py:29
msgid "Very low"
msgstr ""

#: weblate/trans/models/subproject.py:61
#, fuzzy
#| msgid "Resource update"
msgid "Resource name"
msgstr "Qaynaq yenilənməsi"

#: weblate/trans/models/subproject.py:83
msgid "Git push URL"
msgstr ""

#: weblate/trans/models/subproject.py:86
msgid "URL of push Git repository, pushing is disabled if empty."
msgstr ""

#: weblate/trans/models/subproject.py:91
msgid "Repository browser"
msgstr ""

#: weblate/trans/models/subproject.py:93
#, python-format
msgid ""
"Link to repository browser, use %(branch)s for branch, %(file)s and %(line)s "
"as filename and line placeholders."
msgstr ""

#: weblate/trans/models/subproject.py:100
msgid "Exported Git URL"
msgstr "Eksport edilmiş Git URL-si"

#: weblate/trans/models/subproject.py:103
msgid "URL of Git repository where users can fetch changes from Weblate"
msgstr ""

#: weblate/trans/models/subproject.py:108
msgid "Source string bug report address"
msgstr "Qaynaq sətir xəta bildirmə adresi"

#: weblate/trans/models/subproject.py:110
msgid ""
"Email address where errors in source string will be reported, keep empty for "
"no emails."
msgstr ""
"Qaynaq sətirdəki xətaların göndəriləcəyi mail adresi, almamaq üçün boş "
"buraxın."

#: weblate/trans/models/subproject.py:118
msgid "Git branch to translate"
msgstr ""

#: weblate/trans/models/subproject.py:131
msgid "Monolingual base language file"
msgstr "Tək dil əsaslı dil faylı"

#: weblate/trans/models/subproject.py:135
msgid ""
"Filename of translations base file, which contains all strings and their "
"source; this is recommended to use for monolingual translation formats."
msgstr ""
"Bütün sətirləri və qaynaqları özündə ehtiva edən tərcümələrin əsas faylının "
"fayl adı; bu tək dilli tərcümə formatlarının istifadəsi üçün məsləhət "
"görülür."

#: weblate/trans/models/subproject.py:141
msgid "Base file for new translations"
msgstr "Yeni tərcümələr üçün baza faylı"

#: weblate/trans/models/subproject.py:145
msgid ""
"Filename of file which is used for creating new translations. For Gettext "
"choose .pot file."
msgstr ""
"Yeni tərcümələr yaratmaq üçün istifadə olunan faylın adı. Gettext üçün .pot "
"faylını seçin."

#: weblate/trans/models/subproject.py:150
msgid "File format"
msgstr "Fayl formatı"

#: weblate/trans/models/subproject.py:155
msgid "Automatic detection might fail for some formats and is slightly slower."
msgstr ""
"Avtomatik üzə çıxarma(Automatic detection) bəzi formatlarda uğursuz ola "
"bilər və bir az yavaşdır."

#: weblate/trans/models/subproject.py:160
msgid "Additional commit file"
msgstr ""

#: weblate/trans/models/subproject.py:166
msgid ""
"Additional file to include in commits; please check documentation for more "
"details."
msgstr ""

#: weblate/trans/models/subproject.py:171
msgid "Pre-commit script"
msgstr ""

#: weblate/trans/models/subproject.py:177
msgid ""
"Script to be executed before committing translation, please check "
"documentation for more details."
msgstr ""

#: weblate/trans/models/subproject.py:183
msgid "Locked"
msgstr "Kilidləndi"

#: weblate/trans/models/subproject.py:186
#, fuzzy
#| msgid "Whether subproject is locked for translation updates."
msgid "Whether resource is locked for translation updates."
msgstr "Tərcümə yenilənmələri üçün alt layihənin kilidlənib kilidlənməməsi."

#: weblate/trans/models/subproject.py:190
msgid "Allow translation propagation"
msgstr "Tərcümə etməyə icazə ver"

#: weblate/trans/models/subproject.py:193
#, fuzzy
#| msgid ""
#| "Whether translation updates in other subproject will cause automatic "
#| "translation in this project"
msgid ""
"Whether translation updates in other resources will cause automatic "
"translation in this one"
msgstr ""
"Digər alt layihələrdəki tərcümə yeniliklərinin bu layihədə avtomatik "
"tərcüməyə səbəb olub olmayacağı"

#: weblate/trans/models/subproject.py:198
msgid "Save translation history"
msgstr "Tərcümə tarixini yaddaşa ver"

#: weblate/trans/models/subproject.py:201
msgid "Whether Weblate should keep history of translations"
msgstr "Weblate-in tərcümə tarixini saxlaması saxlamaması"

#: weblate/trans/models/subproject.py:205
#, fuzzy
#| msgid "Invalid suggestion!"
msgid "Enable suggestions"
msgstr "Yanlış(invalid) təklif!"

#: weblate/trans/models/subproject.py:208
#, fuzzy
#| msgid "Machine translation suggestions"
msgid "Whether to allow translation suggestions at all."
msgstr "Maşın tərcümə təklifləri"

#: weblate/trans/models/subproject.py:212
msgid "Suggestion voting"
msgstr "Təklif səsverməsi"

#: weblate/trans/models/subproject.py:215
msgid "Whether users can vote for suggestions."
msgstr "İstifadəçilərin təkliflər üçün səs verib verməyəcəyi."

#: weblate/trans/models/subproject.py:219
msgid "Autoaccept suggestions"
msgstr "Təklifləri avtomatik qəbul et"

#: weblate/trans/models/subproject.py:222
msgid ""
"Automatically accept suggestions with this number of votes, use 0 to disable."
msgstr ""
"Bu səs sayı ilə təklifləri avtomatik qəbul edər, deaktiv etmək üçün 0 "
"istifadə edin."

#: weblate/trans/models/subproject.py:228
msgid "Quality checks flags"
msgstr "Keyfiyyət yoxlama işarələri"

#: weblate/trans/models/subproject.py:231
msgid ""
"Additional comma-separated flags to influence quality checks, check "
"documentation for possible values."
msgstr ""

#: weblate/trans/models/subproject.py:456
msgid ""
"Failed to verify SSH host key, please add them in SSH page in the admin "
"interface."
msgstr ""
"SSH host açarının təsdiqi uğursuz oldu, zəhmət olmasa idarəçi interfeysində "
"olan SSH səhifəsində bunları əlavə edin."

#: weblate/trans/models/subproject.py:460
#, fuzzy, python-format
#| msgid "Failed to get host key: %s"
msgid "Failed to fetch repository: %s"
msgstr "Host açarını alma uğursuz oldu: %s"

#: weblate/trans/models/subproject.py:532
#, python-format
msgid "Push is disabled for %s."
msgstr ""

#: weblate/trans/models/subproject.py:573
#, python-format
msgid "Failed to push to remote branch on %s."
msgstr ""

#: weblate/trans/models/subproject.py:609
#, python-format
msgid "Failed to reset to remote branch on %s."
msgstr ""

#: weblate/trans/models/subproject.py:660
#, python-format
msgid "Failed to rebase our branch onto remote branch %s."
msgstr ""

#: weblate/trans/models/subproject.py:663
#, python-format
msgid "Failed to merge remote branch into %s."
msgstr ""

#: weblate/trans/models/subproject.py:794
#, fuzzy
#| msgid "Invalid link to Weblate project, use weblate://project/subproject."
msgid "Invalid link to a Weblate project, can not link to linked repository!"
msgstr ""
"Weblate layihəsi üçün yanlış bağlantı, weblate://project/subproject adresini "
"istifadə edin."

#: weblate/trans/models/subproject.py:801
#, fuzzy
#| msgid "Invalid link to Weblate project, use weblate://project/subproject."
msgid "Invalid link to a Weblate project, can not link to self!"
msgstr ""
"Weblate layihəsi üçün yanlış bağlantı, weblate://project/subproject adresini "
"istifadə edin."

#: weblate/trans/models/subproject.py:808
#, fuzzy
#| msgid "Invalid link to Weblate project, use weblate://project/subproject."
msgid "Invalid link to a Weblate project, use weblate://project/subproject."
msgstr ""
"Weblate layihəsi üçün yanlış bağlantı, weblate://project/subproject adresini "
"istifadə edin."

#: weblate/trans/models/subproject.py:814
msgid "Push URL is not used when repository is linked!"
msgstr ""

#: weblate/trans/models/subproject.py:818
msgid "Export URL is not used when repository is linked!"
msgstr ""

#: weblate/trans/models/subproject.py:826
msgid "The mask did not match any files!"
msgstr "Maska hər hansı bir faylla uyğun gəlmədi!"

#: weblate/trans/models/subproject.py:834
#, fuzzy
#| msgid ""
#| "There are more files for single language, please adjust the mask and use "
#| "subprojects for translating different resources."
msgid ""
"There are more files for single language, please adjust the mask and use "
"resources for translating different resources."
msgstr ""
"Tək dil üçün daha çox fayl vardır, zəhmət olmasa maskanı ayarlayın və fərqli "
"qaynaqların tərcüməsi üçün alt layihələri istifadə edin."

#: weblate/trans/models/subproject.py:840
#, python-format
msgid ""
"Multiple translations were mapped to a single language code (%s). You should "
"disable SIMPLIFY_LANGUAGES to prevent Weblate mapping similar languages to "
"one."
msgstr ""
"Çoxlu tərcümələr, tək bir dil koduna(%s) eyniləşdirilib. Weblate-in bənzər "
"dilləri birinə eyniləşdirməsinin qarşısını almaq üçün SIMPLIFY_LANGUAGES "
"seçimini deaktiv edin."

#: weblate/trans/models/subproject.py:861
msgid "File does not seem to be valid!"
msgstr "Fayl keçərli(valid) görünmür!"

#: weblate/trans/models/subproject.py:869
#, python-format
msgid "Format of %d matched files could not be recognized."
msgstr "%d uyğun fayl formatı tanına bilmədi."

#: weblate/trans/models/subproject.py:878
#, python-format
msgid "Failed to parse %d matched files!"
msgstr ""

#: weblate/trans/models/subproject.py:889
msgid ""
"Chosen file format does not support adding new translations as chosen in "
"project settings."
msgstr ""
"Fayl formatının seçilməsi layihə tənzimləmələrində seçilə bildiyi kimi yeni "
"tərcümələri əlavə etməyi dəstəkləməz."

#: weblate/trans/models/subproject.py:895
msgid "Format of base file for new translations was not recognized!"
msgstr "Yeni tərcümələr üçün baza faylının formatı tanınmadı!"

#: weblate/trans/models/subproject.py:900
msgid "Base file for new translations is not used because of project settings."
msgstr ""
"Yeni tərcümələr üçün baza faylı, layihə tənzimləmələrinə görəistifadə edilə "
"bilmir."

#: weblate/trans/models/subproject.py:911
#: weblate/trans/models/subproject.py:917
msgid "You can not base file with bilingual translation!"
msgstr "İki dilli tərcüməsi olan baza faylını istifadə edə bilməzsiniz!"

#: weblate/trans/models/subproject.py:924
msgid "Template file not found!"
msgstr "Şablon faylı tapılmadı!"

#: weblate/trans/models/subproject.py:931
msgid "Format of translation base file could not be recognized."
msgstr "Tərcümə baza faylının formatı tanınmadı."

#: weblate/trans/models/subproject.py:937
#, python-format
msgid "Failed to parse translation base file: %s"
msgstr ""

#: weblate/trans/models/subproject.py:942
msgid "You can not use monolingual translation without base file!"
msgstr "Baza faylsız tək dilli tərcüməni istifadə edə bilməzsiniz!"

#: weblate/trans/models/subproject.py:962
#, fuzzy, python-brace-format
#| msgid "Support Weblate at {0}"
msgid "Unsupported file format: {0}"
msgstr "{0} adresində Weblate-i Dəstəklə"

#: weblate/trans/models/subproject.py:969
#, python-format
msgid "Failed to update git: %s"
msgstr "Git yenilənməsi uğursuz oldu: %s"

#: weblate/trans/models/subproject.py:992
msgid "Automatically accepting suggestions can work only with voting enabled!"
msgstr ""
"Təklifləri avtomatik olaraq qəbul etmə sadəcə səsvermə aktivdirsə işləyə "
"bilər!"

#: weblate/trans/models/translation.py:190
#, python-format
msgid ""
"Filename %s not found in repository! To add new translation, add language "
"file into repository."
msgstr ""

#: weblate/trans/models/translation.py:199
#, python-format
msgid "Format of %s could not be recognized."
msgstr "%s fayl formatı tanınmadı."

#: weblate/trans/models/translation.py:204
#, python-format
msgid "Failed to parse file %(file)s: %(error)s"
msgstr ""

#: weblate/trans/models/translation.py:251
#, python-format
msgid "This translation is locked by %(user)s!"
msgstr "Bu tərcümə %(user)s tərəfindən kilidlidir!"

#: weblate/trans/models/translation.py:985
#: weblate/trans/models/translation.py:1033
msgid "All strings"
msgstr "Bütün sətirlər"

#: weblate/trans/models/translation.py:996
#: weblate/trans/models/translation.py:1072 weblate/trans/views/edit.py:55
msgid "Strings with any failing checks"
msgstr "Hər hansı uğursuz yoxlaması olan sətir"

#: weblate/trans/models/translation.py:1019
#: weblate/trans/models/translation.py:1095
#, fuzzy
#| msgid "Strings with comments (%d)"
msgid "Strings with comments"
msgstr "Şərhləri olan sətirlər(%d)"

#: weblate/trans/models/translation.py:1044 weblate/trans/views/edit.py:51
msgid "Untranslated strings"
msgstr "Tərcümə edilməmiş sətirlər"

#: weblate/trans/models/translation.py:1054 weblate/trans/views/edit.py:49
msgid "Fuzzy strings"
msgstr "Qeyri-səlis sətirlər"

#: weblate/trans/models/translation.py:1063 weblate/trans/views/edit.py:53
msgid "Strings with suggestions"
msgstr "Təklifləri olan sətirlər"

#: weblate/trans/models/unit.py:532
msgid "Failed to store message in the backend, lock timeout occurred!"
msgstr ""

#: weblate/trans/models/unit.py:544
msgid "Message not found in backend storage, it is probably corrupted."
msgstr ""

#: weblate/trans/models/unit.py:691
#, python-format
msgid "unit ID %s"
msgstr "unit ID %s"

#: weblate/trans/models/unit.py:1017
msgid "Message is fuzzy"
msgstr "Msaj qeyri-səlisdir"

#: weblate/trans/models/unit.py:1022
msgid "Message is not translated"
msgstr "Mesaj tərcümə olunmadı"

#: weblate/trans/models/unit.py:1027
msgid "Message has failing checks"
msgstr "Mesaj uğursuz yoxlamalara sahibdir"

#: weblate/trans/models/unit.py:1032
msgid "Message is translated"
msgstr "Mesaj tərcümə olundu"

#: weblate/trans/models/unit.py:1038
msgid "Message has comments"
msgstr "Mesajın şərhləri vardır"

#: weblate/trans/templatetags/translations.py:52
msgid "Good configuration"
msgstr "Yaxşı konfiqurasiya"

#: weblate/trans/templatetags/translations.py:53
msgid "Bad configuration"
msgstr "Pis konfiqurasiya"

#: weblate/trans/templatetags/translations.py:54
msgid "Possible configuration"
msgstr "Mümkün konfiqurasiya"

#: weblate/trans/templatetags/translations.py:71
msgid "Tab character"
msgstr "Tab simvolu"

#: weblate/trans/templatetags/translations.py:92
msgid "New line"
msgstr "Yeni sətir"

#: weblate/trans/templatetags/translations.py:267
msgid "a year ago"
msgstr "bir il əvvəl"

#: weblate/trans/templatetags/translations.py:269
#, python-format
msgid "%(count)s year ago"
msgid_plural "%(count)s years ago"
msgstr[0] "%(count)s il əvvəl"
msgstr[1] "%(count)s il əvvəl"

#: weblate/trans/templatetags/translations.py:274
msgid "a month ago"
msgstr "bir ay əvvəl"

#: weblate/trans/templatetags/translations.py:276
#, python-format
msgid "%(count)s month ago"
msgid_plural "%(count)s months ago"
msgstr[0] "%(count)s ay əvvəl"
msgstr[1] "%(count)s ay əvvəl"

#: weblate/trans/templatetags/translations.py:281
#, python-format
msgid "%(count)s week ago"
msgid_plural "%(count)s weeks ago"
msgstr[0] "%(count)s həftə əvvəl"
msgstr[1] "%(count)s həftə əvvəl"

#: weblate/trans/templatetags/translations.py:285
msgid "a week ago"
msgstr "bir həftə öncə"

#: weblate/trans/templatetags/translations.py:287
msgid "yesterday"
msgstr "dünən"

#: weblate/trans/templatetags/translations.py:289
#, python-format
msgid "%(count)s day ago"
msgid_plural "%(count)s days ago"
msgstr[0] "%(count)s gün öncə"
msgstr[1] "%(count)s gün öncə"

#: weblate/trans/templatetags/translations.py:292
#: weblate/trans/templatetags/translations.py:353
msgid "now"
msgstr "indi"

#: weblate/trans/templatetags/translations.py:295
msgid "a second ago"
msgstr "bir saniyə əvvəl"

#: weblate/trans/templatetags/translations.py:297
#, python-format
msgid "%(count)s second ago"
msgid_plural "%(count)s seconds ago"
msgstr[0] "%(count)s saniyə əvvəl"
msgstr[1] "%(count)s saniyə əvvəl"

#: weblate/trans/templatetags/translations.py:302
msgid "a minute ago"
msgstr "bir dəqiqə əvvəl"

#: weblate/trans/templatetags/translations.py:304
#, python-format
msgid "%(count)s minute ago"
msgid_plural "%(count)s minutes ago"
msgstr[0] "%(count)s dəqiqə əvvəl"
msgstr[1] "%(count)s dəqiqə əvvəl"

#: weblate/trans/templatetags/translations.py:309
msgid "an hour ago"
msgstr "bir saat əvvəl"

#: weblate/trans/templatetags/translations.py:311
#, python-format
msgid "%(count)s hour ago"
msgid_plural "%(count)s hours ago"
msgstr[0] "%(count)s saat əvvəl"
msgstr[1] "%(count)s saat əvvəl"

#: weblate/trans/templatetags/translations.py:328
msgid "a year from now"
msgstr "bundan sonra bir il"

#: weblate/trans/templatetags/translations.py:330
#, python-format
msgid "%(count)s year from now"
msgid_plural "%(count)s years from now"
msgstr[0] "buundan sonra %(count)s il"
msgstr[1] "buundan sonra %(count)s il"

#: weblate/trans/templatetags/translations.py:335
msgid "a month from now"
msgstr "bundan sonra bir ay"

#: weblate/trans/templatetags/translations.py:337
#, python-format
msgid "%(count)s month from now"
msgid_plural "%(count)s months from now"
msgstr[0] "bundan sonra %(count)s ay"
msgstr[1] "bundan sonra %(count)s ay"

#: weblate/trans/templatetags/translations.py:342
#, python-format
msgid "%(count)s week from now"
msgid_plural "%(count)s weeks from now"
msgstr[0] "bundan sonra %(count)s həftə"
msgstr[1] "bundan sonra %(count)s həftə"

#: weblate/trans/templatetags/translations.py:346
msgid "tomorrow"
msgstr "sabah"

#: weblate/trans/templatetags/translations.py:348
msgid "a week from now"
msgstr "bundan sonra bir həftə"

#: weblate/trans/templatetags/translations.py:350
#, python-format
msgid "%(count)s day from now"
msgid_plural "%(count)s days from now"
msgstr[0] "bundan sonra %(count)s gün"
msgstr[1] "bundan sonra %(count)s gün"

#: weblate/trans/templatetags/translations.py:356
msgid "a second from now"
msgstr "bundan sonra bir saniyə"

#: weblate/trans/templatetags/translations.py:358
#, python-format
msgid "%(count)s second from now"
msgid_plural "%(count)s seconds from now"
msgstr[0] "bundan sonra %(count)s saniyə"
msgstr[1] "bundan sonra %(count)s saniyə"

#: weblate/trans/templatetags/translations.py:365
msgid "a minute from now"
msgstr "bundan sonra bir dəqiqə"

#: weblate/trans/templatetags/translations.py:367
#, python-format
msgid "%(count)s minute from now"
msgid_plural "%(count)s minutes from now"
msgstr[0] "bundan sonra %(count)s dəqiqə"
msgstr[1] "bundan sonra %(count)s dəqiqə"

#: weblate/trans/templatetags/translations.py:374
msgid "an hour from now"
msgstr "bundan sonra bir saat"

#: weblate/trans/templatetags/translations.py:376
#, python-format
msgid "%(count)s hour from now"
msgid_plural "%(count)s hours from now"
msgstr[0] "bundan sonra %(count)s saat"
msgstr[1] "bundan sonra %(count)s saat"

#: weblate/trans/validators.py:41 weblate/trans/validators.py:51
#: weblate/trans/validators.py:71
#, python-format
msgid "Bad format string (%s)"
msgstr "Pis formatda(Bad format) sətir(%s)"

#: weblate/trans/validators.py:80
msgid "File mask does not contain * as a language placeholder!"
msgstr "Fayl maskasında dil yer tutucusu olaraq * ola bilməz!"

#: weblate/trans/validators.py:90
msgid ""
"Value of 1 is not allowed for autoaccept as every user gives vote to his "
"suggestion."
msgstr ""
"Hər istifadəçinin təklifinə verdiyi səs kimi 1 qiymətinə avtomatik qəbul "
"üçün icazə verilmir."

#: weblate/trans/validators.py:104
#, python-format
msgid "Invalid check flag: \"%s\""
msgstr "Etibarsız yoxlama işarəsi: \"%s\""

#: weblate/trans/views/basic.py:62
msgid ""
"You have activated your account, now you should set the password to be able "
"to login next time."
msgstr ""
"Hesabınız aktivləşdirildi, indi bir dahakı səfər daxil olmaq üçün parolunuzu "
"tənzimləməlisiniz."

#: weblate/trans/views/basic.py:81
msgid "Please set your full name in your profile."
msgstr "Zəhmət olmasa profilinzdə tam adınızı yazın."

#: weblate/trans/views/basic.py:144
#, python-format
msgid "Search for %s"
msgstr "%s axtar"

#: weblate/trans/views/basic.py:150
msgid "Invalid search query!"
msgstr "Yanlış axtarış sorğusu!"

#: weblate/trans/views/basic.py:181
#, python-format
msgid ""
"<a href=\"%(url)s\">Translation project for %(project)s</a> currently "
"contains %(total)s strings for translation and is <a href=\"%(url)s\">being "
"translated into %(languages)s languages</a>. Overall, these translations are "
"%(percent)s%% complete."
msgstr ""
"<a href=\"%(url)s\">%(project)s tərcümə layihəsi</a>, tərcümə üçün hal-"
"hazırda %(total)s sətir təşkil edir və <a href=\"%(url)s\"> %(languages)s "
"dilə çevrilməkdədir</a>. Bu tərcümələrdən cəmi %(percent)s%% tamamlandı."

#: weblate/trans/views/basic.py:190
#, python-format
msgid ""
"<a href=\"%(url)s\">Translation project for %(project)s</a> into English "
"currently contains %(total)s strings for translation and is %(percent)s%% "
"complete."
msgstr ""
"Azərbaycan dilində <a href=\"%(url)s\">%(project)s tərcümə layihəsi</a>, "
"tərcümə üçün hal-hazırda %(total)s sətir var və %(percent)s%% tamamlandı."

#: weblate/trans/views/basic.py:338
msgid "Page Not Found"
msgstr "Səhifə tapılmadı"

#: weblate/trans/views/basic.py:353
msgid "Permission Denied"
msgstr "İcazə verilmədi"

#: weblate/trans/views/basic.py:448
msgid "Chosen translation already exists in this project!"
msgstr "Seçilən tərcümə bu layihədə onsuzda var!"

#: weblate/trans/views/basic.py:455
msgid ""
"A request for a new translation has been sent to the project's maintainers."
msgstr "Yeni br tərcümə üçün istək layihənin idarəçilərinə göndəildi."

#: weblate/trans/views/basic.py:464
msgid "Failed to process new translation request!"
msgstr "Yeni tərcümə sorğusu uğursuz oldu!"

#: weblate/trans/views/changes.py:98
msgid "Failed to find matching project!"
msgstr "Uyğun gələn layihə tapma uğursuz oldu!"

#: weblate/trans/views/changes.py:113
msgid "Failed to find matching language!"
msgstr "Uyğun gələn dil tapma uğursuz oldu!"

#: weblate/trans/views/changes.py:128
msgid "Failed to find matching user!"
msgstr "Uyğun gələn istifadəçi adı tapma uğursuz oldu!"

#: weblate/trans/views/dictionary.py:44
#, python-format
msgid "%(language)s dictionary for %(project)s"
msgstr "%(project)s üçün %(language)s lüğəti"

#: weblate/trans/views/dictionary.py:60
msgid "Dictionaries"
msgstr "Lüğətlər"

#: weblate/trans/views/dictionary.py:160
msgid "No words to import found in file."
msgstr "İmport üçün faylda söz yoxdur."

#: weblate/trans/views/dictionary.py:165
#, python-format
msgid "Imported %d words from file."
msgstr "Fayldan %d söz import edildi."

#: weblate/trans/views/dictionary.py:170
#, python-format
msgid "File upload has failed: %s"
msgstr "Fayl yükləmə uğursuz oldu: %s"

#: weblate/trans/views/dictionary.py:173 weblate/trans/views/dictionary.py:175
#: weblate/trans/views/edit.py:683
msgid "Failed to process form!"
msgstr "Proses formu uğursuz oldu!"

#: weblate/trans/views/edit.py:65
#, python-format
msgid "Fulltext search for \"%s\""
msgstr "\"%s\" üçün tam mətn axtarışı"

#: weblate/trans/views/edit.py:67
#, python-format
msgid "Search for exact string \"%s\""
msgstr "\"%s\" tam sətri üçün axtarış"

#: weblate/trans/views/edit.py:69
#, python-format
msgid "Substring search for \"%s\""
msgstr "\"%s\" üçün alt sətir axtarışı"

#: weblate/trans/views/edit.py:94
#, python-format
msgid "Error in parameter %(field)s: %(error)s"
msgstr "%(field)s parametrində Xəta: %(error)s"

#: weblate/trans/views/edit.py:113 weblate/trans/views/edit.py:577
msgid "Invalid search string!"
msgstr "Yanlış axtarış mətni!"

#: weblate/trans/views/edit.py:136
#, python-format
msgid "Review of translations since %s"
msgstr "%s tarixindən bu yana edilmiş tərcümələrin gözdən keçirilməsi"

#: weblate/trans/views/edit.py:169 weblate/trans/views/edit.py:179
msgid "No string matched your search!"
msgstr "Axtarışınızla uyğun gələn sətir yoxdur!"

#: weblate/trans/views/edit.py:209
msgid "Your suggestion is empty!"
msgstr "Təklifləriniz boşdur!"

#: weblate/trans/views/edit.py:216
msgid "You don't have privileges to add suggestions!"
msgstr "Təklifləri əlavə etmək üçün hüququnuz yoxdur!"

#: weblate/trans/views/edit.py:224
#, fuzzy
#| msgid "Only suggestions are allowed in this translation!"
msgid "Suggestions are not allowed on this translation!"
msgstr "Bu tərcümədə sadəcə təkliflərə icazə verilir!"

#: weblate/trans/views/edit.py:236
msgid ""
"There is currently no active translator for this translation, please "
"consider becoming a translator as your suggestion might otherwise remain "
"unreviewed."
msgstr ""
"Hal-hazırda bu tərcümə üçün aktiv bir tərcüməçi yoxdur, zəhmət olmasa "
"tərcüməçi olmağı düşünün əks halda təklifiniz gözdən keçirilmədən qala bilər."

#: weblate/trans/views/edit.py:272
#, python-format
msgid "Following fixups were applied to translation: %s"
msgstr "Burda göstərilən düzəlişlər tərcüməyə tətbiq edildi: %s"

#: weblate/trans/views/edit.py:287
#, python-brace-format
msgid "Some checks have failed on your translation: {0}"
msgstr "Tərcümənizdə bəzi yoxlamalar uğursuz oldu:{0}"

#: weblate/trans/views/edit.py:327 weblate/trans/views/edit.py:362
#: weblate/trans/views/edit.py:403
msgid "You don't have privileges to save translations!"
msgstr "Tərcüməni yaddaşa vermək üçün icazəniz yoxdur!"

#: weblate/trans/views/edit.py:332
msgid "Only suggestions are allowed in this translation!"
msgstr "Bu tərcümədə sadəcə təkliflərə icazə verilir!"

#: weblate/trans/views/edit.py:370
msgid "Invalid merge request!"
msgstr "Uğursuz birləşdirmə sorğusu!"

#: weblate/trans/views/edit.py:383
msgid "Can not merge different messages!"
msgstr "Fərqli mesajlar birləşdirilə bilməz!"

#: weblate/trans/views/edit.py:420
msgid "Can not revert to different unit!"
msgstr "Fərqli vahid geri alına bilməz!"

#: weblate/trans/views/edit.py:425
msgid "Can not revert to empty translation!"
msgstr "Boş tərcüməyə geri qayıdıla bilməz!"

#: weblate/trans/views/edit.py:456
msgid "You do not have privilege to accept suggestions!"
msgstr "Təklifləri qəbul etmək üçün hüququnuz yoxdur!"

#: weblate/trans/views/edit.py:465
msgid "You do not have privilege to delete suggestions!"
msgstr "Təklifləri silmək hüququnuz yoxdur!"

#: weblate/trans/views/edit.py:473 weblate/trans/views/edit.py:481
msgid "You do not have privilege to vote for suggestions!"
msgstr "Təkliflərə səs vermək üçün hüququnuz yoxdur!"

#: weblate/trans/views/edit.py:487
msgid "Invalid suggestion!"
msgstr "Yanlış(invalid) təklif!"

#: weblate/trans/views/edit.py:681
msgid "Automatic translation completed."
msgstr "Avtomatik tərcümə tapılmadı."

#: weblate/trans/views/edit.py:709
msgid "Posted new comment"
msgstr "Göndərilən yeni şərh"

#: weblate/trans/views/edit.py:711
msgid "Failed to add comment!"
msgstr "Şərh yazma uğursuz oldu!"

#: weblate/trans/views/edit.py:807
msgid "Failed to save translation!"
msgstr "Tərcüməni yaddaşa vermə uğursuz oldu!"

#: weblate/trans/views/files.py:83
msgid "Access denied."
msgstr "Giriş məhdudlaşdırıldı(Access denied)."

#: weblate/trans/views/files.py:123
#, python-format
msgid "File content successfully merged into translation, processed %d string."
msgid_plural ""
"File content successfully merged into translation, processed %d strings."
msgstr[0] ""
"Faylın məzmunu uğurlu bir şəkildə tərcümə içinə birləşdirildi, %d sətir "
"işləndi."
msgstr[1] ""
"Faylın məzmunu uğurlu bir şəkildə tərcümə içinə birləşdirildi, %d sətir "
"işləndi."

#: weblate/trans/views/files.py:134
#, python-format
msgid "There were no new strings in uploaded file, processed %d string."
msgid_plural ""
"There were no new strings in uploaded file, processed %d strings."
msgstr[0] "Yüklənən faylda yeni sətirlər yoxdur, %d sətir işləndi."
msgstr[1] "Yüklənən faylda yeni sətirlər yoxdur, %d sətir işləndi."

#: weblate/trans/views/files.py:144
#, python-format
msgid "File content merge failed: %s"
msgstr "Fayl məzmunun birləşdirilməsi uğursuz oldu: %s"

#: weblate/trans/views/git.py:36 weblate/trans/views/git.py:47
#: weblate/trans/views/git.py:58
msgid "All pending translations were committed."
msgstr "Bütün gözləyən tərcümələr edildi."

#: weblate/trans/views/git.py:69 weblate/trans/views/git.py:80
#: weblate/trans/views/git.py:91
msgid "All repositories were updated."
msgstr "Bütün hovuzlar yeniləndi."

#: weblate/trans/views/git.py:102 weblate/trans/views/git.py:113
#: weblate/trans/views/git.py:124
msgid "All repositories were pushed."
msgstr ""

#: weblate/trans/views/git.py:135 weblate/trans/views/git.py:146
#: weblate/trans/views/git.py:157
msgid "All repositories have been reset."
msgstr ""

#: weblate/trans/views/lock.py:39
msgid "Translation is now locked for you."
msgstr "Tərcümə artıq sizin üçün kilidlidir."

#: weblate/trans/views/lock.py:63
msgid "Translation is now open for translation updates."
msgstr "Tərcümə artıq tərcümə yenilikləri üçün açıqdır."

#: weblate/trans/views/lock.py:81
msgid "Subproject is now locked for translation updates!"
msgstr "Alt layihə artıq tərcümə yenilikləri üçün kilidlidir!"

#: weblate/trans/views/lock.py:97
msgid "Subproject is now open for translation updates."
msgstr "Alt layihə artıq tərcümə yenilikləri üçün açıqdır."

#: weblate/trans/views/lock.py:116
msgid "All subprojects are now locked for translation updates!"
msgstr "Bütün alt layihələr artıq tərcümə yenilikləri üçün kilidlidir!"

#: weblate/trans/views/lock.py:133
msgid "Project is now open for translation updates."
msgstr "Layihə artıq tərcümə yenilikləri üçün açıqdır."

#: weblate/trans/views/source.py:75
#, python-format
msgid "Review source strings in %s"
msgstr "%s içindəki qaynaq ssətirləri gözdən keçir"

#: weblate/trans/views/source.py:99
#, python-format
msgid "Source strings in %s"
msgstr "%s içindəəki qaynaq sətir"

#: weblate/trans/views/source.py:116
#, fuzzy
#| msgid "Failed to find matching project!"
msgid "Failed to change a priority!"
msgstr "Uyğun gələn layihə tapma uğursuz oldu!"

#: weblate/trans/widgets.py:267
#, python-format
msgid ""
"translating %(count)d strings into %(languages)d languages\n"
"%(percent)d%% complete, help us improve!"
msgstr ""
"%(languages)d dil içində %(count)d sətır çevriliyor\n"
"%(percent)d%% tamamlandı, təkmilləşdirməyə kömək edin!"

#. Translators: please use your language name instead of English
#: weblate/trans/widgets.py:271
#, python-format
msgid ""
"translating %(count)d strings into English\n"
"%(percent)d%% complete, help us improve!"
msgstr ""
"Azərbaycan dilində  %(count)d sətir çevrilir\n"
"%(percent)d%% tamamlandı, təkmilləşdirməyə kömək edin!"

#: weblate/trans/widgets.py:292
#, python-format
msgid ""
"translation\n"
"%(percent)d%% done"
msgstr ""
"tərcüməsi\n"
"%(percent)d%% bitdi"

#. Translators: please use your language name instead of English
#: weblate/trans/widgets.py:294
#, python-format
msgid ""
"English translation\n"
"%(percent)d%% done"
msgstr ""
"Azərbaycan dili tərcüməsi\n"
"%(percent)d%% bitdi"

#: weblate/trans/widgets.py:323 weblate/trans/widgets.py:360
msgid "translated"
msgstr "tərcümə edildi"

#, fuzzy
#~| msgid "Comments"
#~ msgid "Comments "
#~ msgstr "Şərhlər"

#~ msgid "contact"
#~ msgstr "əlaqə"

#~ msgid "hosting"
#~ msgstr "hostinq"

#~ msgid "Avatar"
#~ msgstr "Avatar"

#~ msgid "Recent contributions"
#~ msgstr "Son töhfələr"

#~ msgid "Logged in as %(name)s"
#~ msgstr "%(name)s olaraq giriş etdiniz"

#~ msgid "checks"
#~ msgstr "yoxlamalar"

#~ msgid ""
#~ "More information about this check is available in the <a href=\"%(link)s"
#~ "\">documentation</a>."
#~ msgstr ""
#~ "Bu yoxlama haqqında daha ətraflı məlumat  <a href=\"%(link)s"
#~ "\">dokumentasiyada</a> vardır."

#~ msgid "Failures"
#~ msgstr "Uğursuz"

#~ msgid "There are no matching failed checks!"
#~ msgstr "Uyğun gələn uğursuz olmuş yoxlamalar yoxdur!"

#~ msgid "data"
#~ msgstr "verilən"

#, fuzzy
#~| msgid "Message"
#~ msgid "Messages"
#~ msgstr "Mesaj"

#~ msgid "Summaries"
#~ msgstr "Xülasələr"

#~ msgid "Others"
#~ msgstr "Digərləri"

#~ msgid "No other strings found."
#~ msgstr "Digər sətirlər tapılmadı."

#~ msgid "languages"
#~ msgstr "dillər"

#~ msgid "Translated strings"
#~ msgstr "Tərcümə edilmiş sətir"

#~ msgid "Subprojects"
#~ msgstr "Alt layihələr"

#~ msgid "Subproject"
#~ msgstr "Alt layihə"

#~ msgid "Project website:"
#~ msgstr "Layihənin Web səhifəsi:"

#~ msgid "Translation license:"
#~ msgstr "Tərcümə lisenziyası:"

#~ msgid "search"
#~ msgstr "axtar"

#~ msgid "Report missing language"
#~ msgstr "Olmayan dil bildirin"

#, fuzzy
#~| msgid "Machine redable data"
#~ msgid "Machine-readable data"
#~ msgstr "Maşının oxuya biləcəyi verilən"

#~ msgid "changes"
#~ msgstr "dəyişikliklər"

#~ msgid "Special characters:"
#~ msgstr "Xüsusi simvollar:"

#~ msgid "Suggested by %(user)s"
#~ msgstr "%(user)s tərəfindən təklif edildi"

#~ msgid "Suggested by anonymous user"
#~ msgstr "Anonim istifadəçi tərəfindən təklif edildi"

#~ msgid "Translation context"
#~ msgstr "Tərcümə konteksti"

#~ msgid "Same message used in different subprojects"
#~ msgstr "Fərqli alt layihələrdə işlədilmiş eyni mesajlar"

#~ msgid "All locations"
#~ msgstr "Bütün yerlər"

#~ msgid "Words extracted from glossary"
#~ msgstr "Terminoloji lüğətdən çıxarılmış sözlər"

#~ msgid "Comments about this translation"
#~ msgstr "Bu tərcümə haqqındakı şərhlər"

#~ msgid "Comments (%(count)s)"
#~ msgstr "Şərhlər (%(count)s)"

#~ msgid "Source string details and feedback"
#~ msgstr "Qaynaq sətiri detalları və geri donüş(feedback)"

#~ msgid "Source (%(count)s)"
#~ msgstr "Qaynaq (%(count)s)"

#~ msgid "You are not allowed to add comments."
#~ msgstr "Şərh yazmağınıza icazə verilmir."

#~ msgid "Stats"
#~ msgstr "Statistikalar"

#~ msgid ""
#~ "You can <a href=\"%(download_url)s\">download</a> file for offline "
#~ "translation."
#~ msgstr ""
#~ "Faylı Offline tərcümə etmək üçün<a href=\"%(download_url)s\">endirə "
#~ "bilərsiniz</a>."

#~ msgid ""
#~ "You can also <a href=\"%(pack_download_url)s\">download</a> compiled file "
#~ "to use within the application."
#~ msgstr ""
#~ "Ayrıca proqramla istifadə etmək üçün kompayl edilmiş faylı <a href="
#~ "\"%(pack_download_url)s\">endirə bilərsiniz</a>."

#~ msgid "Strings (%(count)s):"
#~ msgstr "Sətir (%(count)s):"

#~ msgid "Words (%(count)s):"
#~ msgstr "Söz (%(count)s):"

#~ msgid "Used in"
#~ msgstr "İstifadə edildiyi yer"

#~ msgid "First seen"
#~ msgstr "İlk görülmə"

#~ msgid "Subproject name"
#~ msgstr "Alt layihə adı"

#~ msgid "Strings with any failing checks (%d)"
#~ msgstr "Hər hansı bir uğursuz yoxlaması olan sətir(%d)"

#~ msgid "Untranslated strings (%d)"
#~ msgstr "Tərcümə edilməmiş sətirlər(%d)"

#~ msgid "Fuzzy strings (%d)"
#~ msgstr "Qeyri-səlis sətirlər(%d)"

#~ msgid "Strings with suggestions (%d)"
#~ msgstr "Təklifləri olan sətirlər(%d)"<|MERGE_RESOLUTION|>--- conflicted
+++ resolved
@@ -8,17 +8,10 @@
 "Project-Id-Version: PACKAGE VERSION\n"
 "Report-Msgid-Bugs-To: weblate@lists.cihar.com\n"
 "POT-Creation-Date: 2014-10-05 20:21+0200\n"
-<<<<<<< HEAD
-"PO-Revision-Date: 2014-10-01 08:46+0200\n"
-"Last-Translator: Sevdimali İsa <sevdimaliisayev@mail.ru>\n"
-"Language-Team: Azerbaijani <https://hosted.weblate.org/projects/weblate/"
-"master/az/>\n"
-=======
 "PO-Revision-Date: 2014-10-06 14:55+0200\n"
 "Last-Translator: Michal Čihař <michal@cihar.com>\n"
 "Language-Team: Azerbaijani "
 "<https://hosted.weblate.org/projects/weblate/bootstrap/az/>\n"
->>>>>>> 6e9f1723
 "Language: az\n"
 "MIME-Version: 1.0\n"
 "Content-Type: text/plain; charset=UTF-8\n"
@@ -537,27 +530,14 @@
 "Translated content has to be released under <a href=\"http://en.wikipedia."
 "org/wiki/Free_software_license\">free license</a>."
 msgstr ""
-<<<<<<< HEAD
-=======
 "Çevrilmiş content <a href=\"http://en.wikipedia.org/wiki/"
 "Free_software_license\">pulsuz lisans</a> altında yayınlanmaq "
 "məcburiyyətindədir."
->>>>>>> 6e9f1723
 
 #: weblate/html/accounts/hosting.html:38
 msgid ""
 "Source code has to be publicly available in supported version control system."
 msgstr ""
-<<<<<<< HEAD
-
-#: weblate/html/accounts/hosting.html:39
-msgid "There is no guarantee for service availability or quality."
-msgstr ""
-
-#: weblate/html/accounts/hosting.html:45
-msgid "Commercial hosting"
-msgstr ""
-=======
 "Qaynaq kodu, dəstəklənən versiya idarəetmə sistemində açıqca istifadə edilə "
 "bilməlidir."
 
@@ -568,7 +548,6 @@
 #: weblate/html/accounts/hosting.html:45
 msgid "Commercial hosting"
 msgstr "Kommersial hostinq"
->>>>>>> 6e9f1723
 
 #: weblate/html/accounts/hosting.html:48
 msgid ""
@@ -705,7 +684,6 @@
 #: weblate/html/footer.html:9
 msgid "Documentation"
 msgstr "Dokumentasiya"
-<<<<<<< HEAD
 
 #: weblate/html/accounts/profile.html:75
 #, fuzzy
@@ -713,15 +691,6 @@
 msgid "Subscription settings"
 msgstr "Abunəliklər"
 
-=======
-
-#: weblate/html/accounts/profile.html:75
-#, fuzzy
-#| msgid "Subscriptions"
-msgid "Subscription settings"
-msgstr "Abunəliklər"
-
->>>>>>> 6e9f1723
 #: weblate/html/accounts/profile.html:88
 msgid "You will receive chosen notifications via email for all your languages."
 msgstr "Bütün dillər üçün seçilən bildirişləri maillə alacaqsınız."
@@ -1077,19 +1046,11 @@
 #| msgid "Toggle text direction"
 msgid "Toggle navigation"
 msgstr "Mətn istiqamətini dəyiş"
-<<<<<<< HEAD
 
 #: weblate/html/base.html:51 weblate/html/base.html.py:89
 msgid "Dashboard"
 msgstr ""
 
-=======
-
-#: weblate/html/base.html:51 weblate/html/base.html.py:89
-msgid "Dashboard"
-msgstr ""
-
->>>>>>> 6e9f1723
 #: weblate/html/base.html:54 weblate/html/index.html:27
 #: weblate/html/index.html.py:53
 msgid "Your translations"
@@ -1143,11 +1104,8 @@
 "Customizable quality checks will help you in improving quality of "
 "translations."
 msgstr ""
-<<<<<<< HEAD
-=======
 "Fərdiləşdirilə bilən keyfiyyət yoxlamaları tərcümələrin keyfiyyətini inkişaf "
 "etdirmənizə köməkci olacaqdır."
->>>>>>> 6e9f1723
 
 #: weblate/html/data-root.html:6 weblate/html/index.html:43
 #: weblate/html/share.html:30
@@ -2199,11 +2157,7 @@
 #: weblate/html/translate.html:242 weblate/html/translation.html:187
 #: weblate/html/translation.html.py:331 weblate/trans/forms.py:86
 msgid "Loading…"
-<<<<<<< HEAD
-msgstr ""
-=======
 msgstr "Yüklənir…"
->>>>>>> 6e9f1723
 
 #: weblate/html/index.html:126
 msgid "Most active translators"
@@ -3007,7 +2961,6 @@
 #: weblate/html/translate.html:123
 msgid "Machine translation suggestions"
 msgstr "Maşın tərcümə təklifləri"
-<<<<<<< HEAD
 
 #: weblate/html/translate.html:123 weblate/html/translate.html.py:250
 msgid "Machine translation"
@@ -3021,21 +2974,6 @@
 msgid "State"
 msgstr "Vəziyyət"
 
-=======
-
-#: weblate/html/translate.html:123 weblate/html/translate.html.py:250
-msgid "Machine translation"
-msgstr "Maşın tərcüməsi"
-
-#: weblate/html/translate.html:126
-msgid "List of recent changes done in Weblate"
-msgstr "Weblatedə edilmiş ən son dəyişikliklər"
-
-#: weblate/html/translate.html:137 weblate/html/translate.html.py:205
-msgid "State"
-msgstr "Vəziyyət"
-
->>>>>>> 6e9f1723
 #: weblate/html/translate.html:165
 #, python-format
 msgid "%(user)s has suggested"
@@ -3813,28 +3751,16 @@
 msgstr ""
 
 #: weblate/trans/forms.py:55
-<<<<<<< HEAD
-#, fuzzy
-=======
->>>>>>> 6e9f1723
 #| msgid "Insert tab character"
 msgid "Insert tab character"
 msgstr "Tab simvolu əlavə et"
 
 #: weblate/trans/forms.py:56
-<<<<<<< HEAD
-#, fuzzy
-=======
->>>>>>> 6e9f1723
 #| msgid "Insert new line"
 msgid "Insert new line"
 msgstr "Yeni sətir əlavə et"
 
 #: weblate/trans/forms.py:57
-<<<<<<< HEAD
-#, fuzzy
-=======
->>>>>>> 6e9f1723
 #| msgid "Insert horizontal ellipsis"
 msgid "Insert horizontal ellipsis"
 msgstr "üç qoşa nöqtə əlavə et"
