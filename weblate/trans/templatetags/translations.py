# -*- coding: utf-8 -*-
#
# Copyright © 2012 - 2014 Michal Čihař <michal@cihar.com>
#
# This file is part of Weblate <http://weblate.org/>
#
# This program is free software: you can redistribute it and/or modify
# it under the terms of the GNU General Public License as published by
# the Free Software Foundation, either version 3 of the License, or
# (at your option) any later version.
#
# This program is distributed in the hope that it will be useful,
# but WITHOUT ANY WARRANTY; without even the implied warranty of
# MERCHANTABILITY or FITNESS FOR A PARTICULAR PURPOSE.  See the
# GNU General Public License for more details.
#
# You should have received a copy of the GNU General Public License
# along with this program.  If not, see <http://www.gnu.org/licenses/>.
#

from django.template.defaultfilters import stringfilter
from django.utils.html import escape
from django.contrib.admin.templatetags.admin_static import static
from django.utils.safestring import mark_safe
from django.utils.encoding import force_unicode
from django.utils.translation import ugettext as _, ungettext, ugettext_lazy
from django.utils.formats import date_format
from django.utils import timezone
from django import template

import re

from datetime import date, datetime

import weblate

from weblate.trans.simplediff import html_diff
from weblate.trans.util import split_plural
from weblate.lang.models import Language
from weblate.trans.models import Project, SubProject, Dictionary, Advertisement
from weblate.trans.checks import CHECKS

register = template.Library()

WHITESPACE_RE = re.compile(r'(  +| $|^ )')
NEWLINES_RE = re.compile(r'\r\n|\r|\n')
TYPE_MAPPING = {
    True: 'yes',
    False: 'no',
    None: 'unknown'
}
# Mapping of status report flags to names
NAME_MAPPING = {
    True: ugettext_lazy('Good configuration'),
    False: ugettext_lazy('Bad configuration'),
    None: ugettext_lazy('Possible configuration')
}


def fmt_whitespace(value):
    '''
    Formats whitespace so that it is more visible.
    '''
    # Highlight exta whitespace
    value = WHITESPACE_RE.sub(
        '<span class="hlspace">\\1</span>',
        value
    )
    # Highlight tabs
    value = value.replace(
        '\t',
        u'<span class="hlspace space-tab" title="%s">→</span>' % (
            _('Tab character')
        )
    )
    return value


@register.inclusion_tag('format-translation.html')
def format_translation(value, language=None, diff=None, search_match=None,
                       simple=False):
    """
    Nicely formats translation text possibly handling plurals or diff.
    """
    # Get language
    if language is None:
        language = Language.objects.get_default()

    # Split plurals to separate strings
    plurals = split_plural(value)

    # Newline concatenator
    newline = u'<span class="hlspace" title="{0}">↵</span><br />'.format(
        _('New line')
    )

    # Split diff plurals
    if diff is not None:
        diff = split_plural(diff)
        # Previous message did not have to be a plural
        while len(diff) < len(plurals):
            diff.append(diff[0])

    # We will collect part for each plural
    parts = []

    for idx, value in enumerate(plurals):

        # HTML escape
        value = escape(force_unicode(value))

        # Format diff if there is any
        if diff is not None:
            diffvalue = escape(force_unicode(diff[idx]))
            value = html_diff(diffvalue, value)

        # Format search term
        if search_match is not None:
            # Since the search ignored case, we need to highlight any
            # combination of upper and lower case we find. This is too
            # advanced for str.replace().
            caseless = re.compile(re.escape(search_match), re.IGNORECASE)
            for variation in re.findall(caseless, value):
                value = re.sub(
                    caseless,
                    u'<span class="hlmatch">{0}</span>'.format(variation),
                    value,
                )

        # Normalize newlines
        value = NEWLINES_RE.sub('\n', value)

        # Split string
        paras = value.split('\n')

        # Format whitespace in each paragraph
        paras = [fmt_whitespace(p) for p in paras]

        # Show label for plural (if there are any)
        title = ''
        if len(plurals) > 1:
            title = language.get_plural_label(idx)

        # Join paragraphs
        content = mark_safe(newline.join(paras))

        parts.append({'title': title, 'content': content})

    return {
        'simple': simple,
        'items': parts,
        'language': language,
    }


@register.filter
@stringfilter
def fmttranslation(value, language=None, diff=None, search_match=None):
    '''
    Formats translation to show whitespace, plural forms or diff.
    '''
    # Get language
    if language is None:
        language = Language.objects.get_default()

    # Split plurals to separate strings
    plurals = split_plural(value)

    # Split diff plurals
    if diff is not None:
        diff = split_plural(diff)
        # Previous message did not have to be a plural
        while len(diff) < len(plurals):
            diff.append(diff[0])

    # We will collect part for each plural
    parts = []

    for idx, value in enumerate(plurals):

        # HTML escape
        value = escape(force_unicode(value))

        # Format diff if there is any
        if diff is not None:
            diffvalue = escape(force_unicode(diff[idx]))
            value = html_diff(diffvalue, value)

        # Format search term
        if search_match is not None:
            # Since the search ignored case, we need to highlight any
            # combination of upper and lower case we find. This is too
            # advanced for str.replace().
            caseless = re.compile(re.escape(search_match), re.IGNORECASE)
            for variation in re.findall(caseless, value):
                value = re.sub(
                    caseless,
                    '<span class="hlmatch">%s</span>' % (variation),
                    value,
                )

        # Normalize newlines
        value = NEWLINES_RE.sub('\n', value)

        # Split string
        paras = value.split('\n')

        # Format whitespace in each paragraph
        paras = [fmt_whitespace(p) for p in paras]

        # Show label for plural (if there are any)
        if len(plurals) > 1:
            value = '<span class="pluraltxt">%s</span><br />' % (
                language.get_plural_label(idx)
            )
        else:
            value = ''

        # Join paragraphs
        newline = u'<span class="hlspace" title="%s">↵</span><br />' % (
            _('New line')
        )
        value += newline.join(paras)

        parts.append(value)

    value = '<hr />'.join(parts)

    return mark_safe(
        '<span lang="%s" dir="%s" class="direction">%s</span>' %
        (language.code, language.direction, value)
    )


@register.filter
@stringfilter
def fmtsearchmatch(value, term):
    '''
    Formats terms matching a search query.
    '''
    return fmttranslation(value, search_match=term)


<<<<<<< HEAD
=======
@register.filter
@stringfilter
def fmtsourcediff(value, other):
    '''
    Formats diff between two sources.
    '''
    return fmttranslation(other.source, diff=value)


>>>>>>> 59cd7bb3
@register.simple_tag
def check_name(check):
    '''
    Returns check name, or it's id if check is not known.
    '''
    try:
        return CHECKS[check].name
    except KeyError:
        return check


@register.simple_tag
def check_description(check):
    '''
    Returns check description, or it's id if check is not known.
    '''
    try:
        return CHECKS[check].description
    except KeyError:
        return check


@register.simple_tag
def project_name(prj):
    '''
    Gets project name based on slug.
    '''
    return Project.objects.get(slug=prj).__unicode__()


@register.simple_tag
def subproject_name(prj, subprj):
    '''
    Gets subproject name based on slug.
    '''
    return SubProject.objects.get(project__slug=prj, slug=subprj).__unicode__()


@register.simple_tag
def language_name(code):
    '''
    Gets language name based on it's code.
    '''
    return Language.objects.get(code=code).__unicode__()


@register.simple_tag
def dictionary_count(lang, project):
    '''
    Returns number of words in dictionary.
    '''
    return Dictionary.objects.filter(project=project, language=lang).count()


@register.simple_tag
def documentation(page, anchor=''):
    '''
    Returns link to Weblate documentation.
    '''
    return weblate.get_doc_url(page, anchor)


@register.assignment_tag
def doc_url(page, anchor=''):
    '''
    Returns link to Weblate documentation.
    '''
    return weblate.get_doc_url(page, anchor)


@register.simple_tag
def admin_boolean_icon(val):
    '''
    Admin icon wrapper.
    '''
    icon_url = static('admin/img/icon-%s.gif' % TYPE_MAPPING[val])
    return mark_safe(
        u'<img src="{url}" alt="{text}" title="{text}" />'.format(
            url=icon_url,
            text=NAME_MAPPING[val],
        )
    )


@register.inclusion_tag('message.html')
def show_message(tags, message):
    return {
        'tags': tags,
        'message': message,
    }


@register.inclusion_tag('list-checks.html')
def show_checks(checks, user):
    return {
        'checks': checks,
        'perms_ignore_check': user.has_perm('trans.ignore_check'),
    }


@register.filter
def gitdate(value):
    '''
    Formats timestamp as returned byt GitPython.
    '''
    return date_format(
        datetime.fromtimestamp(value),
        'DATETIME_FORMAT'
    )


def naturaltime_past(value, now):
    """
    Handling of past dates for naturaltime.
    """

    # this function is huge
    # pylint: disable=R0911,R0912

    delta = now - value

    if delta.days >= 365:
        count = delta.days / 365
        if count == 1:
            return _('a year ago')
        return ungettext(
            '%(count)s year ago', '%(count)s years ago', count
        ) % {'count': count}
    elif delta.days >= 30:
        count = delta.days / 30
        if count == 1:
            return _('a month ago')
        return ungettext(
            '%(count)s month ago', '%(count)s months ago', count
        ) % {'count': count}
    elif delta.days >= 14:
        count = delta.days / 7
        return ungettext(
            '%(count)s week ago', '%(count)s weeks ago', count
        ) % {'count': count}
    elif delta.days > 0:
        if delta.days == 7:
            return _('a week ago')
        if delta.days == 1:
            return _('yesterday')
        return ungettext(
            '%(count)s day ago', '%(count)s days ago', delta.days
        ) % {'count': delta.days}
    elif delta.seconds == 0:
        return _('now')
    elif delta.seconds < 60:
        if delta.seconds == 1:
            return _('a second ago')
        return ungettext(
            '%(count)s second ago', '%(count)s seconds ago', delta.seconds
        ) % {'count': delta.seconds}
    elif delta.seconds // 60 < 60:
        count = delta.seconds // 60
        if count == 1:
            return _('a minute ago')
        return ungettext(
            '%(count)s minute ago', '%(count)s minutes ago', count
        ) % {'count': count}
    else:
        count = delta.seconds // 60 // 60
        if count == 1:
            return _('an hour ago')
        return ungettext(
            '%(count)s hour ago', '%(count)s hours ago', count
        ) % {'count': count}


def naturaltime_future(value, now):
    """
    Handling of future dates for naturaltime.
    """

    # this function is huge
    # pylint: disable=R0911,R0912

    delta = value - now

    if delta.days >= 365:
        count = delta.days / 365
        if count == 1:
            return _('a year from now')
        return ungettext(
            '%(count)s year from now', '%(count)s years from now', count
        ) % {'count': count}
    elif delta.days >= 30:
        count = delta.days / 30
        if count == 1:
            return _('a month from now')
        return ungettext(
            '%(count)s month from now', '%(count)s months from now', count
        ) % {'count': count}
    elif delta.days >= 14:
        count = delta.days / 7
        return ungettext(
            '%(count)s week from now', '%(count)s weeks from now', count
        ) % {'count': count}
    elif delta.days > 0:
        if delta.days == 1:
            return _('tomorrow')
        if delta.days == 7:
            return _('a week from now')
        return ungettext(
            '%(count)s day from now', '%(count)s days from now', delta.days
        ) % {'count': delta.days}
    elif delta.seconds == 0:
        return _('now')
    elif delta.seconds < 60:
        if delta.seconds == 1:
            return _('a second from now')
        return ungettext(
            '%(count)s second from now',
            '%(count)s seconds from now',
            delta.seconds
        ) % {'count': delta.seconds}
    elif delta.seconds // 60 < 60:
        count = delta.seconds // 60
        if count == 1:
            return _('a minute from now')
        return ungettext(
            '%(count)s minute from now',
            '%(count)s minutes from now',
            count
        ) % {'count': count}
    else:
        count = delta.seconds // 60 // 60
        if count == 1:
            return _('an hour from now')
        return ungettext(
            '%(count)s hour from now', '%(count)s hours from now', count
        ) % {'count': count}


@register.filter
def naturaltime(value, now=None):
    """
    Heavily based on Django's django.contrib.humanize
    implementation of naturaltime

    For date and time values shows how many seconds, minutes or hours ago
    compared to current timestamp returns representing string.
    """
    # datetime is a subclass of date
    if not isinstance(value, date):
        return value

    if now is None:
        now = timezone.now()
    if value < now:
        return naturaltime_past(value, now)
    else:
        return naturaltime_future(value, now)


@register.simple_tag
def get_advertisement_text_mail():
    '''
    Returns advertisement text.
    '''
    advertisement = Advertisement.objects.get_advertisement(
        Advertisement.PLACEMENT_MAIL_TEXT
    )
    if advertisement is None:
        return ''
    return advertisement.text


@register.simple_tag
def get_advertisement_html_mail():
    '''
    Returns advertisement text.
    '''
    advertisement = Advertisement.objects.get_advertisement(
        Advertisement.PLACEMENT_MAIL_HTML
    )
    if advertisement is None:
        return ''
    return mark_safe(advertisement.text)


def translation_progress_data(translated, fuzzy, checks):
    return {
        'good': '{0:f}'.format(translated - checks),
        'checks': '{0:f}'.format(checks),
        'fuzzy': '{0:f}'.format(fuzzy),
        'percent': '{0:f}'.format(translated),
    }


@register.inclusion_tag('progress.html')
def translation_progress(translation):
    translated = translation.get_translated_percent()
    fuzzy = translation.get_fuzzy_percent()
    checks = translation.get_failing_checks_percent()

    return translation_progress_data(translated, fuzzy, checks)


@register.inclusion_tag('progress.html')
def words_progress(translation):
    translated = translation.get_words_percent()
    fuzzy = translation.get_fuzzy_words_percent()
    checks = translation.get_failing_checks_words_percent()

    return translation_progress_data(translated, fuzzy, checks)<|MERGE_RESOLUTION|>--- conflicted
+++ resolved
@@ -241,18 +241,6 @@
     return fmttranslation(value, search_match=term)
 
 
-<<<<<<< HEAD
-=======
-@register.filter
-@stringfilter
-def fmtsourcediff(value, other):
-    '''
-    Formats diff between two sources.
-    '''
-    return fmttranslation(other.source, diff=value)
-
-
->>>>>>> 59cd7bb3
 @register.simple_tag
 def check_name(check):
     '''
