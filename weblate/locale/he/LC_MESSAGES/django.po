# SOME DESCRIPTIVE TITLE.
# Copyright (C) YEAR THE PACKAGE'S COPYRIGHT HOLDER
# This file is distributed under the same license as the PACKAGE package.
# FIRST AUTHOR <EMAIL@ADDRESS>, YEAR.
#
msgid ""
msgstr ""
"Project-Id-Version: Weblate 2.19\n"
"Report-Msgid-Bugs-To: weblate@lists.cihar.com\n"
"POT-Creation-Date: 2018-02-04 07:27+0000\n"
"PO-Revision-Date: 2018-02-04 08:42+0000\n"
"Last-Translator: Yaron Shahrabani <sh.yaron@gmail.com>\n"
"Language-Team: Hebrew "
"<https://hosted.weblate.org/projects/weblate/master/he/>\n"
"Language: he\n"
"MIME-Version: 1.0\n"
"Content-Type: text/plain; charset=UTF-8\n"
"Content-Transfer-Encoding: 8bit\n"
"Plural-Forms: nplurals=4; plural=(n == 1) ? 0 : ((n == 2) ? 1 : ((n > 10 && "
"n % 10 == 0) ? 2 : 3));\n"
"X-Generator: Weblate 2.19-dev\n"

#: weblate/accounts/admin.py:106 weblate/accounts/admin.py:111
msgid "Personal info"
msgstr "פרטים אישיים"

#: weblate/accounts/admin.py:107 weblate/templates/accounts/profile.html:26
msgid "Authentication"
msgstr "אימות"

#: weblate/accounts/admin.py:112 weblate/permissions/apps.py:30
msgid "Permissions"
msgstr "הרשאות"

#: weblate/accounts/admin.py:116
msgid "Important dates"
msgstr "תאריכים חשובים"

#: weblate/accounts/avatar.py:164
msgctxt "No known user"
msgid "None"
msgstr "אין"

#: weblate/accounts/forms.py:77
msgid ""
"This email address is already in use. Please supply a different email "
"address."
msgstr "כתובת דוא״ל זו כבר בשימוש. נא לספק כתובת דוא״ל אחרת."

#: weblate/accounts/forms.py:107
msgid "Enter a valid email address."
msgstr "נא להקליד כתובת דוא״ל תקנית."

#: weblate/accounts/forms.py:110
msgid "This email address is not allowed."
msgstr "כתובת דוא״ל זו אינה מורשית."

#: weblate/accounts/forms.py:116
msgid ""
"Username may only contain letters, numbers or the following characters: @ . "
"+ - _"
msgstr "שם משתמש יכול להכיל אותיות, מספרים או את התווים האלו: @.+-_ בלבד"

#: weblate/accounts/forms.py:122 weblate/templates/accounts/user.html:22
#: weblate/templates/manage-access.html:24
msgid "Username"
msgstr "שם משתמש"

#: weblate/accounts/forms.py:137
msgid "Username can not start with full stop."
msgstr "שם המשתמש לא יכול להתחיל בנקודה."

#: weblate/accounts/forms.py:144
msgid "This username is already taken. Please choose another."
msgstr "שם משתמש זה כבר תפוס. נא לבחור באחד אחר."

#: weblate/accounts/forms.py:159 weblate/templates/manage-access.html:25
msgid "Full name"
msgstr "שם מלא"

#: weblate/accounts/forms.py:247
msgid "Component wide notifications"
msgstr "התרעות למספר רכיבים"

#: weblate/accounts/forms.py:249
msgid ""
"You will receive notification on every such event in your watched projects."
msgstr "אליך יגיעו התרעות על כל אירוע במיזמים שברשימת המעקב שלך."

#: weblate/accounts/forms.py:256
msgid "Translation notifications"
msgstr "התרעות על תרגום"

#: weblate/accounts/forms.py:258
msgid ""
"You will receive these notifications only for your translated languages in "
"your watched projects."
msgstr ""
"ההתרעות הנבחרות יגיעו אליך רק עבור השפות בהן יש לך פעילות במיזמים שברשימת "
"המעקב שלך."

#: weblate/accounts/forms.py:297 weblate/accounts/forms.py:368
#: weblate/templates/manage-access.html:26
msgid "E-mail"
msgstr "דוא״ל"

#: weblate/accounts/forms.py:299
msgid "You can add another email address on the Authentication tab."
msgstr "ניתן להוסיף כתובות דוא״ל נוספות בלשונית אימות."

#: weblate/accounts/forms.py:329
msgid "Subject"
msgstr "נושא"

#: weblate/accounts/forms.py:334 weblate/accounts/forms.py:615
msgid "Your name"
msgstr "שמך"

#: weblate/accounts/forms.py:339 weblate/accounts/forms.py:620
msgid "Your email"
msgstr "הדוא״ל שלך"

#: weblate/accounts/forms.py:343 weblate/trans/models/whiteboard.py:66
#: weblate/wladmin/templates/admin/performance.html:23
msgid "Message"
msgstr "הודעה"

#: weblate/accounts/forms.py:346
msgid ""
"Please contact us in English, otherwise we might be unable to understand "
"your request."
msgstr "נא ליצור אתנו קשר באנגלית, אחרת לא נוכל להבין את בקשתך."

#: weblate/accounts/forms.py:369
msgid "Activation email will be sent here."
msgstr "לכתובת הזאת נשלחת הודעת ההפעלה."

#: weblate/accounts/forms.py:406
msgid "Too many registration attempts!"
msgstr "בוצעו יותר מדי ניסיונות רישום!"

#: weblate/accounts/forms.py:413
msgid "New password"
msgstr "ססמה חדשה"

#: weblate/accounts/forms.py:417
msgid "New password confirmation"
msgstr "אימות הססמה החדשה"

#: weblate/accounts/forms.py:445
msgid "Your password has been changed."
msgstr "ססמתך הוחלפה."

#: weblate/accounts/forms.py:473
#, python-format
msgctxt ""
"Question for a mathematics-based CAPTCHA, the %s is an arithmetic problem"
msgid "What is %s?"
msgstr "כמה זה %s?"

#: weblate/accounts/forms.py:483
msgid "Please check your math and try again with new expression."
msgstr "נא לבדוק את החישובים שלך ולנסות שוב עם ביטוי חדש."

#: weblate/accounts/forms.py:507
msgid "Current password"
msgstr "ססמה נוכחית"

#: weblate/accounts/forms.py:509
msgid "Keep the field empty if you have not yet set your password."
msgstr "יש להשאיר את השדה ריק אם עדיין לא הגדרת את הססמה שלך."

#: weblate/accounts/forms.py:523
msgid "You have entered an invalid password."
msgstr "הזנת ססמה שגויה."

#: weblate/accounts/forms.py:539
msgid "Username or email"
msgstr "שם משתמש או דוא״ל"

#: weblate/accounts/forms.py:542 weblate/templates/accounts/profile.html:189
msgid "Password"
msgstr "ססמה"

#: weblate/accounts/forms.py:546
msgid ""
"Please enter a correct username and password. Note that both fields may be "
"case-sensitive."
msgstr ""
"נא להזין את שם המשתמש והססמה הנכונים. נא לשים לב שבשני השדות עשויה להיות "
"אבחנה בין אותיות גדולות לקטנות."

#: weblate/accounts/forms.py:548
msgid "This account is inactive."
msgstr "חשבון זה אינו פעיל."

#: weblate/accounts/forms.py:567
msgid "Too many authentication attempts!"
msgstr "בוצעו יותר מדי ניסיונות כניסה!"

#: weblate/accounts/forms.py:624 weblate/templates/addons/generate_help.html:21
#: weblate/trans/models/project.py:92
msgid "Project name"
msgstr "שם המיזם"

#: weblate/accounts/forms.py:629 weblate/templates/project_info.html:3
#: weblate/trans/models/project.py:104
msgid "Project website"
msgstr "אתר המיזם"

#: weblate/accounts/forms.py:634 weblate/trans/models/subproject.py:161
msgid "Source code repository"
msgstr "מאגר קוד מקור"

#: weblate/accounts/forms.py:636
msgid "URL of source code repository for example Git or Mercurial."
msgstr "הכתובת של מאגר קוד המקור כמו למשל Git או Mercurial."

#: weblate/accounts/forms.py:642 weblate/trans/models/subproject.py:210
msgid "File mask"
msgstr "מסכת קבצים"

#: weblate/accounts/forms.py:644
msgid ""
"Path of files to translate, use * instead of language code, for example: po/"
"*.po or locale/*/LC_MESSAGES/django.po."
msgstr ""
"נתיב הקבצים לתרגום, ניתן להשתמש ב־* במקום קוד השפה, למשל: po/*.po או locale/"
"*/LC_MESSAGES/django.po."

#: weblate/accounts/forms.py:652
msgid "Additional message"
msgstr "הודעה נוספת"

#: weblate/accounts/models.py:54
msgid "Password has been changed."
msgstr "הססמה הוחלפה."

#: weblate/accounts/models.py:57
msgid "Password reset has been requested."
msgstr "הבקשה לאיפוס הססמה התקבלה."

#: weblate/accounts/models.py:60
msgid "Password reset has been confirmed and password has been reset."
msgstr "איפוס הססמה התקבל והססמה התאפסה."

#: weblate/accounts/models.py:63
#, python-brace-format
msgid "Authentication using {method} ({name}) has been added."
msgstr "נוסף אימות באמצעות {method} ‏({name})."

#: weblate/accounts/models.py:66
#, python-brace-format
msgid "Authentication using {method} ({name}) has been removed."
msgstr "הוסר אימות באמצעות {method} ‏({name})."

#: weblate/accounts/models.py:69
#, python-brace-format
msgid "Successfully authenticated using {method} ({name})."
msgstr "האימות עבר בהצלחה באמצעות {method} ‏({name})."

#: weblate/accounts/models.py:72
#, python-brace-format
msgid "Successfully authenticated using {method} ({name}) from new device."
msgstr "האימות עבר בהצלחה באמצעות {method} ‏({name}) מהתקן חדש."

#: weblate/accounts/models.py:75
msgid "Somebody has attempted to register with your email."
msgstr "מישהו ניסה להירשם עם כתובת הדוא״ל שלך."

#: weblate/accounts/models.py:78
msgid "Somebody has attempted to add your email to existing account."
msgstr "בוצע ניסיון להוסיף את כתובת הדוא״ל שלך לחשבון קיים."

#: weblate/accounts/models.py:81
#, python-brace-format
msgid "Failed authentication attempt using {method} ({name})."
msgstr "ניסיון האימות נכשל באמצעות {method} ‏({name})."

#: weblate/accounts/models.py:84
msgid "Account locked due to excessive failed authentication attempts."
msgstr "החשבון ננעל עקב ריבוי ניסיונות אימות כושלים."

#: weblate/accounts/models.py:87
msgid "Account and all private data have been removed."
msgstr "החשבון וכל הנתונים האישיים הוסרו."

#: weblate/accounts/models.py:90
#, python-brace-format
msgid "Agreement with Terms of Service {date}."
msgstr "הסכמה לתנאי השירות {date}."

#: weblate/accounts/models.py:213 weblate/templates/accounts/profile.html:309
msgid "Account activity"
msgstr "פעילות בחשבון"

#: weblate/accounts/models.py:315
msgid "Interface Language"
msgstr "שפת מנשק"

#: weblate/accounts/models.py:322
msgid "Translated languages"
msgstr "שפות מתורגמות"

#: weblate/accounts/models.py:324
msgid "Choose languages to which you can translate."
msgstr "נא לבחור את השפות אליהן ביכולתך לתרגם."

#: weblate/accounts/models.py:328
msgid "Secondary languages"
msgstr "שפות משניות"

#: weblate/accounts/models.py:330
msgid ""
"Choose languages you can understand, strings in those languages will be "
"shown in addition to the source string."
msgstr ""
"נא לבחור את השפות המוכרות לך, מחרוזות בשפות אלו יופיעו בנוסף למחרוזת המקור."

#: weblate/accounts/models.py:340
msgid "Hide completed translations on dashboard"
msgstr "הסתרת תרגומים שהושלמו בלוח הראשי"

#: weblate/accounts/models.py:344
msgid "Show secondary translations in zen mode"
msgstr "הצגת תרגומים משניים במצב ריכוז"

#: weblate/accounts/models.py:348
msgid "Hide source if there is secondary language"
msgstr "הסתרת מקור אם ישנה שפה משנית"

#: weblate/accounts/models.py:354
msgid "Editor link"
msgstr "קישור לעורך"

#: weblate/accounts/models.py:356
#, python-format
msgid ""
"Enter custom URL to be used as link to open source code. You can use "
"%(branch)s for branch, %(file)s and %(line)s as filename and line "
"placeholders. Usually something like editor://open/?file=%(file)s&line="
"%(line)s is good option."
msgstr ""
"יש להזין כתובת בהתאמה אישית שתשמש כקישור לקוד פתוח. ניתן להשתמש ב־%(branch)s "
"בתור ענף, %(file)s ו־%(line)s בתור שם קובץ וממלאי מקום שורה. בדרך כלל משהו "
"בסגנון editor://open/?file=%(file)s&line=%(line)s עובד היטב."

#: weblate/accounts/models.py:367
msgid "Special characters"
msgstr "תווים מיוחדים"

#: weblate/accounts/models.py:369
msgid ""
"You can specify additional special characters to be shown in the visual "
"keyboard while translating. It can be useful for chars you use frequently "
"but are hard to type on your keyboard."
msgstr ""
"ניתן לציין תווים מיוחדים נוספים שיופיעו במקלדת הווירטואלית במהלך התרגום. "
"תוספת זו מיועדת לסייע לך להשתמש בתווים נפוצים שאינם נוחים להקלדה באמצעות "
"המקלדת שלך."

#: weblate/accounts/models.py:381 weblate/templates/index.html:24
msgid "Watched translations"
msgstr "תרגומים במעקב"

#: weblate/accounts/models.py:382 weblate/templates/index.html:25
msgid "Your languages"
msgstr "השפות שלך"

#: weblate/accounts/models.py:383 weblate/trans/models/componentlist.py:58
msgid "Component list"
msgstr "רשימת רכיבים"

#: weblate/accounts/models.py:384 weblate/templates/index.html:27
msgid "Suggested translations"
msgstr "תרגומים מוצעים"

#: weblate/accounts/models.py:400
msgid "Default dashboard view"
msgstr "תצוגת הלוח הראשי כבררת מחדל"

#: weblate/accounts/models.py:406
msgid "Default component list"
msgstr "רשימת רכיבי בררת המחדל"

#: weblate/accounts/models.py:414 weblate/templates/accounts/profile.html:117
#: weblate/templates/base.html:111
msgid "Watched projects"
msgstr "מיזמים במעקב"

#: weblate/accounts/models.py:416 weblate/templates/watch-dropdown.html:5
#: weblate/templates/watch-dropdown.html:9
msgid ""
"You can receive notifications for watched projects and they are shown on "
"dashboard by default."
msgstr ""
"ניתן לקבל התרעות למיזמים שברשימת המעקב שלך והם יופיעו בלוח הראשי כבררת מחדל."

#: weblate/accounts/models.py:423
msgid "Notification on any translation"
msgstr "הודעה עם כל תרגום"

#: weblate/accounts/models.py:427
msgid "Notification on new string to translate"
msgstr "התרעה על מחרוזת חדשה לתרגום"

#: weblate/accounts/models.py:431
msgid "Notification on new suggestion"
msgstr "התרעה על הצעה חדשה"

#: weblate/accounts/models.py:435
msgid "Notification on new contributor"
msgstr "הודעה על תורם חדש"

#: weblate/accounts/models.py:439
msgid "Notification on new comment"
msgstr "הודעה על הערה חדשה"

#: weblate/accounts/models.py:443
msgid "Notification on merge failure"
msgstr "הודעה על שגיאת מיזוג"

#: weblate/accounts/models.py:447
msgid "Notification on new language request"
msgstr "התרעה על בקשת שפה חדשה"

#: weblate/accounts/models.py:501
msgid "Component list must be selected when used as default."
msgstr "יש לבחור את רשימת הרכיבים בעת שימוש כבררת המחדל."

#: weblate/accounts/models.py:507
msgid "Component list must not be selected when not used."
msgstr "אין לבחור את רשימת הרכיבים כאשר אין בה שימוש."

#: weblate/accounts/models.py:564
msgid ""
"You can not submit translations as you do not have assigned any email "
"address."
msgstr "אין לך אפשרות לשלוח תרגומים כיוון שלא הוקצו לך כתובות דוא״ל."

#: weblate/accounts/password_validation.py:41
msgid "This password consists of only whitespace."
msgstr "ססמה זו מורכבת מרווחים בלבד."

#: weblate/accounts/password_validation.py:46
msgid "This password is only a single character."
msgstr "ססמה זו היא תו בודד."

#: weblate/accounts/password_validation.py:52
msgid "Your password can't consist of a single character or only whitespace."
msgstr "הססמה שלך לא יכולה להיות מורכבת מתו בודד או מתווי רווח בלבד."

#: weblate/accounts/password_validation.py:74
msgid "Can not reuse previously used password!"
msgstr "לא ניתן להשתמש בססמה קודמת!"

#: weblate/accounts/password_validation.py:80
msgid "Your password can't match a password you have used in the past."
msgstr "הססמה שלך לא יכולה להיות זהה לססמה שכבר השתמשת בה בעבר."

#: weblate/accounts/pipeline.py:305
msgid "You can not complete password reset while logged in!"
msgstr "לא ניתן להשלים את איפוס הססמה בעודך בחשבון!"

#: weblate/accounts/pipeline.py:309 weblate/accounts/pipeline.py:333
msgid "The registration link has been invalidated."
msgstr "תוקף קישור ההרשמה פג."

#: weblate/accounts/pipeline.py:324
msgid "You can not complete registration while logged in!"
msgstr "לא ניתן להשלים את ההרשמה בעודך בחשבון!"

#: weblate/accounts/pipeline.py:329
msgid "You can confirm your registration only while logged in!"
msgstr "ניתן לאמת את ההרשמה רק לאחר כניסה לחשבון!"

#: weblate/accounts/pipeline.py:471
#, python-brace-format
msgid ""
"Your email no longer belongs to verified account, it has been changed to {0}."
msgstr "הדוא״ל שלך אינו שייך עוד לחשבון מאומת, הוא הוחלף בכתובת {0}."

#: weblate/accounts/views.py:117 weblate/accounts/views.py:743
#: weblate/accounts/views.py:792 weblate/templates/accounts/reset.html:7
#: weblate/templates/accounts/reset.html:24
msgid "Password reset"
msgstr "איפוס ססמה"

#: weblate/accounts/views.py:120
msgid "Remove account"
msgstr "הסרת חשבון"

#: weblate/accounts/views.py:123 weblate/accounts/views.py:632
msgid "User registration"
msgstr "רישום משתמש"

#: weblate/accounts/views.py:157
msgid "Message could not be sent to administrator!"
msgstr "לא ניתן לשלוח את ההודעה למנהל!"

#: weblate/accounts/views.py:175
msgid "Message has been sent to administrator."
msgstr "הודעה נשלחה למנהל."

#: weblate/accounts/views.py:183
msgid "You cannot change demo account on the demo server."
msgstr "אין לך הרשאה לשנות חשבון הדגמה על שרת ההדגמה."

#: weblate/accounts/views.py:208
msgid "Too many attempts, you have been logged out!"
msgstr "בוצעו יותר מדי ניסיונות, יצאת מהחשבון שלך!"

#: weblate/accounts/views.py:270
msgid "Your profile has been updated."
msgstr "הפרופיל שלך עודכן."

#: weblate/accounts/views.py:306
msgid "User profile"
msgstr "פרופיל משתמש"

#: weblate/accounts/views.py:337
msgid "Your account has been removed."
msgstr "חשבונך הוסר."

#: weblate/accounts/views.py:420
msgid "Too many messages sent, please try again later!"
msgstr "נשלחו יותר מדי הודעות, נא לנסות שוב מאוחר יותר!"

#: weblate/accounts/views.py:446 weblate/templates/accounts/contact.html:6
#: weblate/templates/accounts/contact.html:21 weblate/templates/footer.html:9
msgid "Contact"
msgstr "יצירת קשר"

#: weblate/accounts/views.py:482 weblate/templates/accounts/hosting.html:7
msgid "Hosting"
msgstr "אירוח"

#: weblate/accounts/views.py:554 weblate/templates/accounts/login.html:8
#: weblate/templates/accounts/login.html:43
#: weblate/templates/accounts/redirect.html:8 weblate/templates/base.html:137
msgid "Login"
msgstr "כניסה"

#: weblate/accounts/views.py:582 weblate/wladmin/sites.py:145
msgid "Thanks for using Weblate!"
msgstr "תודה על השימוש במערכת Weblate!"

#: weblate/accounts/views.py:670 weblate/templates/accounts/email.html:16
msgid "Register email"
msgstr "הרשמה דוא\"ל"

#: weblate/accounts/views.py:713 weblate/templates/accounts/password.html:13
#: weblate/templates/accounts/profile.html:192
msgid "Change password"
msgstr "החלפת ססמה"

#: weblate/accounts/views.py:728
msgid "Password reset has been already completed!"
msgstr "איפוס הססמה כבר הושלם!"

#: weblate/accounts/views.py:759
msgid "Can not reset password, email authentication is disabled!"
msgstr "אין אפשרות לאפס ססמה, אימות באמצעות דוא״ל מושבת!"

#: weblate/accounts/views.py:895
msgid ""
"Failed to verify your registration! Probably the verification token has "
"expired. Please try the registration again."
msgstr "אימות ההרשמה נכשל! כנראה שאסימון האימות פג. נא לנסות להירשם שוב."

#: weblate/accounts/views.py:902
msgid "Authentication failed due to invalid session state."
msgstr "האימות נכשל עקב מצב הפעלה שגוי."

#: weblate/accounts/views.py:916
msgid "Can not change authentication for demo!"
msgstr "לא ניתן לשנות את האימות למערכת ההדגמה!"

#: weblate/accounts/views.py:920
msgid "New registrations are disabled!"
msgstr "הרשמות חדשות מושבתות!"

#: weblate/accounts/views.py:927
msgid ""
"Authentication has failed, probably due to expired token or connection error."
msgstr "האימות נכשל, כנראה עקב אסימון שתוקפו פג או בעיית חיבור."

#: weblate/accounts/views.py:931
msgid "Authentication has been cancelled."
msgstr "האימות בוטל."

#: weblate/accounts/views.py:933
msgid "Authentication has been forbidden by server."
msgstr "האימות נאסר מצד השרת."

#: weblate/accounts/views.py:936
msgid ""
"Failed to complete your registration! This authentication, email or username "
"are already associated with another account!"
msgstr ""
"השלמת ההרשמה שלך נכשלה! האימות, הכתובת או שם המשתמש האלה כבר משויכים לחשבון "
"אחר!"

#: weblate/addons/cleanup.py:34
msgid "Cleanup translation files"
msgstr "ניקוי קובצי תרגום"

#: weblate/addons/cleanup.py:36
msgid ""
"Update all translation files to match the monolingual base file. In most "
"file formats this means removing stale translation keys."
msgstr ""
"עדכון כל קובצי התרגום כדי שיתאימו לקובץ הבסיס החד־לשוני. ברוב תבניות הקבצים "
"משמעות הדבר היא הסרת מפתחות של תרגומים שהוסרו."

#: weblate/addons/example.py:42
msgid "Example addon"
msgstr "תוסף לדוגמה"

#: weblate/addons/example.py:44
msgid "This addon does nothing it is just an example"
msgstr "תוסף זה חסר תועלת, הוא מיועד לצורכי הדגמה"

#: weblate/addons/flags.py:50
msgid "Flag new source strings to need edit"
msgstr "סימון מחרוזות מקור חדשות שטעונות שיפור"

#: weblate/addons/flags.py:52
msgid ""
"Whenever new source string is imported from the VCS, it is flagged as "
"needing editing in Weblate. This way you can enforce editing source strings "
"from developers."
msgstr ""
"כשמחרוזת מקור חדשה מיובאת ממערכת ניהול הקוד, היא מסומנת כטעונת שיפור ב־"
"Weblate. באופן הזה ניתן לאכוף עריכת מחרוזות מקור על ידי מפתחים."

#: weblate/addons/flags.py:64
msgid "Flag new translations to need edit"
msgstr "סימון תרגומים חדשים כטעוני שיפור"

#: weblate/addons/flags.py:66
msgid ""
"Whenever new translation unit is imported from the VCS, it is flagged as "
"needing editing in Weblate. This way you can enforce editing source strings "
"from developers."
msgstr ""

#: weblate/addons/forms.py:44
msgid "Name of generated file"
msgstr "שם הקובץ שנותר"

#: weblate/addons/forms.py:49
msgid "Content of generated file"
msgstr "תוכן קובץ שנוצר"

#: weblate/addons/forms.py:68
msgid "Failed to render template: {}"
msgstr "עיבוד התבנית נכשל: {}"

#: weblate/addons/generate.py:36
msgid "Statistics generator"
msgstr "מחולל סטטיסטיקה"

#: weblate/addons/generate.py:38
msgid ""
"This addon does generate file with detailed information about the "
"translation."
msgstr "תוסף זה מייצר קובץ עם פירוט נרחב על התרגום."

#: weblate/addons/gettext.py:51
msgid "Generate mo files"
msgstr "יצירת קובצי mo"

#: weblate/addons/gettext.py:53
msgid "Automatically generates mo file for every changed po file."
msgstr "יצירה אוטומטית של קובץ mo לכל קובץ po שנערך."

#: weblate/addons/gettext.py:68
msgid "Update LINGUAS file"
msgstr "עדכון קובץ LINGUAS"

#: weblate/addons/gettext.py:70
msgid "Updates the LINGUAS file when adding new translation."
msgstr "עדכון קובץ ה־LINGUAS בעת הוספת תרגום חדש."

#: weblate/addons/gettext.py:123
msgid "Update ALL_LINGUAS variable in the configure file"
msgstr "עדכון המשתנה ALL_LINGUAS בקובץ ההגדרות configure"

#: weblate/addons/gettext.py:125
msgid ""
"Updates the ALL_LINGUAS variable in configure, configure.in or configure.ac "
"files when adding new translation."
msgstr ""
"עדכון המשתנה ALL_LINGUAS בקבצים configure,‏ configure.in‏ או configure.ac "
"בעת הוספת תרגום חדש."

#: weblate/addons/gettext.py:180
msgid "Update po files to match pot (msgmerge)"
msgstr "עדכון קובצי po כדי שיתאימו ל־pot‏ (msgmerge)"

#: weblate/addons/gettext.py:182
msgid ""
"Update all po files to match the pot file using msgmerge. This is triggered "
"whenever new changes are pulled from upstream repository."
msgstr ""
"עדכון כל קובצי ה־po כדי שתאימו לקובץ ה־pot עם msgmerge. פעולה זו מיועדת "
"להתרחש עם קבלת שינויים חדשים ממאגר המקור."

#: weblate/addons/properties.py:147
msgid "Formats Java properties translation"
msgstr "סידור תרגום בקובץ properties של Java"

#: weblate/addons/properties.py:149
msgid "This addon does sort Java properties file."
msgstr "תוסף זה לא מסדר קובץ properties של Java."

#: weblate/addons/views.py:83
msgid "Invalid addon name specified!"
msgstr "שם התוסף שצוין שגוי!"

#: weblate/billing/admin.py:52 weblate/billing/models.py:128
#: weblate/templates/accounts/user.html:38
#: weblate/templates/billing/detail.html:31 weblate/templates/language.html:15
#: weblate/templates/projects.html:5 weblate/trans/models/project.py:180
#: weblate/trans/views/basic.py:264
msgid "Projects"
msgstr "מיזמים"

#: weblate/billing/models.py:75
msgid "Active"
msgstr "פעיל"

#: weblate/billing/models.py:76
msgid "Trial"
msgstr "ניסיון"

#: weblate/billing/models.py:77
msgid "Expired"
msgstr "פגה"

#: weblate/billing/models.py:96
msgid "Changes in last month"
msgstr "שינויים בחודש האחרון"

#: weblate/billing/models.py:100
msgid "Changes in last quarter"
msgstr "שינויים ברבעון האחרון"

#: weblate/billing/models.py:104
msgid "Changes in last year"
msgstr "שינויים בשנה האחרונה"

#: weblate/billing/models.py:118 weblate/trans/admin.py:55
msgid "VCS repositories"
msgstr "מאגרי ניהול גרסאות קוד"

#: weblate/billing/models.py:140 weblate/trans/admin.py:47
msgid "Source strings"
msgstr "מחרוזות מקור"

#: weblate/billing/models.py:151 weblate/trans/admin.py:51
msgid "Source words"
msgstr "מילות מקור"

#: weblate/billing/models.py:163 weblate/lang/models.py:362
#: weblate/lang/views.py:45 weblate/templates/accounts/profile.html:22
#: weblate/templates/accounts/profile.html:41 weblate/templates/language.html:6
#: weblate/templates/languages.html:6 weblate/templates/project.html:26
#: weblate/templates/trans/change_list.html:18 weblate/trans/forms.py:1074
#: weblate/trans/forms.py:1435 weblate/trans/models/project.py:294
msgid "Languages"
msgstr "שפות"

#. Translators: Whether the package is inside actual (hard) limits
#: weblate/billing/models.py:186
msgid "In limits"
msgstr "בגבולות"

#: weblate/billing/models.py:192 weblate/templates/addons/generate_help.html:13
#: weblate/templates/project_stats.html:4
msgid "Number of strings"
msgstr "מספר המחרוזות"

#: weblate/billing/models.py:199
msgid "N/A"
msgstr "לא זמין"

#: weblate/billing/models.py:200
msgid "Last invoice"
msgstr "החשבונית האחרונה"

#. Translators: Whether the package is inside displayed (soft) limits
#: weblate/billing/models.py:224
msgid "In display limits"
msgstr "בגבולות התצוגה"

#: weblate/lang/apps.py:28
msgid "Weblate languages"
msgstr "שפות Weblate"

#: weblate/lang/data.py:288 weblate/lang/data.py:292 weblate/lang/data.py:298
#: weblate/lang/data.py:306 weblate/lang/data.py:310 weblate/lang/data.py:315
#: weblate/lang/data.py:320 weblate/lang/data.py:326 weblate/lang/data.py:333
#: weblate/lang/data.py:338 weblate/lang/data.py:343 weblate/lang/data.py:349
#: weblate/lang/data.py:361
msgctxt "Plural form description"
msgid "One"
msgstr "אחד"

#: weblate/lang/data.py:289 weblate/lang/data.py:294 weblate/lang/data.py:302
#: weblate/lang/data.py:307 weblate/lang/data.py:312 weblate/lang/data.py:316
#: weblate/lang/data.py:323 weblate/lang/data.py:329 weblate/lang/data.py:332
#: weblate/lang/data.py:339 weblate/lang/data.py:346 weblate/lang/data.py:353
#: weblate/lang/data.py:357 weblate/lang/data.py:365
msgctxt "Plural form description"
msgid "Other"
msgstr "אחר"

#: weblate/lang/data.py:293 weblate/lang/data.py:300 weblate/lang/data.py:328
#: weblate/lang/data.py:335 weblate/lang/data.py:344 weblate/lang/data.py:351
#: weblate/lang/data.py:363
msgctxt "Plural form description"
msgid "Few"
msgstr "מעטים"

#: weblate/lang/data.py:297 weblate/lang/data.py:305 weblate/lang/data.py:340
#: weblate/lang/data.py:360
msgctxt "Plural form description"
msgid "Zero"
msgstr "אפס"

#: weblate/lang/data.py:299 weblate/lang/data.py:311 weblate/lang/data.py:317
#: weblate/lang/data.py:321 weblate/lang/data.py:327 weblate/lang/data.py:334
#: weblate/lang/data.py:350 weblate/lang/data.py:356 weblate/lang/data.py:362
msgctxt "Plural form description"
msgid "Two"
msgstr "שניים"

#: weblate/lang/data.py:301 weblate/lang/data.py:345 weblate/lang/data.py:352
#: weblate/lang/data.py:364
msgctxt "Plural form description"
msgid "Many"
msgstr "רבים"

#: weblate/lang/data.py:322
msgctxt "Plural form description"
msgid "Three"
msgstr "שלושה"

#: weblate/lang/models.py:341 weblate/templates/addons/generate_help.html:9
#: weblate/templates/language.html:60
msgid "Language code"
msgstr "קוד שפה"

#: weblate/lang/models.py:345 weblate/templates/addons/generate_help.html:7
msgid "Language name"
msgstr "שם השפה"

#: weblate/lang/models.py:348 weblate/templates/language.html:64
msgid "Text direction"
msgstr "כיוון טקסט"

#: weblate/lang/models.py:352
msgid "Left to right"
msgstr "משמאל לימין"

#: weblate/lang/models.py:353
msgid "Right to left"
msgstr "מימין לשמאל"

#: weblate/lang/models.py:361 weblate/templates/dictionaries.html:14
#: weblate/templates/js/detail.html:16 weblate/templates/js/translations.html:7
#: weblate/templates/languages.html:14
#: weblate/templates/list-translations.html:7
#: weblate/templates/project.html:138 weblate/trans/forms.py:829
#: weblate/trans/forms.py:1109 weblate/trans/models/whiteboard.py:85
msgid "Language"
msgstr "שפה"

#: weblate/lang/models.py:422
msgctxt "Plural type"
msgid "None"
msgstr "אין"

#: weblate/lang/models.py:426
msgctxt "Plural type"
msgid "One/other (classic plural)"
msgstr "אחד/אחר (ריבוי קלסי)"

#: weblate/lang/models.py:430
msgctxt "Plural type"
msgid "One/few/other (Slavic languages)"
msgstr "אחד/מעטים/אחר (שפות סלביות)"

#: weblate/lang/models.py:434
msgctxt "Plural type"
msgid "Arabic languages"
msgstr "שפות ערביות"

#: weblate/lang/models.py:438
msgctxt "Plural type"
msgid "Zero/one/other"
msgstr "אפס/אחד/אחר"

#: weblate/lang/models.py:442
msgctxt "Plural type"
msgid "One/two/other"
msgstr "אחד/שניים/אחר"

#: weblate/lang/models.py:446
msgctxt "Plural type"
msgid "One/other/two"
msgstr "אחד/אחר/שניים"

#: weblate/lang/models.py:450
msgctxt "Plural type"
msgid "One/two/few/other"
msgstr "אחד/שניים/מעטים/אחר"

#: weblate/lang/models.py:454
msgctxt "Plural type"
msgid "Other/one/two/few"
msgstr "אחר/אחד/שניים/מעטים"

#: weblate/lang/models.py:458
msgctxt "Plural type"
msgid "One/two/three/other"
msgstr "אחד/שניים/שלושה/אחר"

#: weblate/lang/models.py:462
msgctxt "Plural type"
msgid "One/other/zero"
msgstr "אחד/אחר/אפס"

#: weblate/lang/models.py:466
msgctxt "Plural type"
msgid "One/few/many/other"
msgstr "אחד/מעטים/רבים/אחר"

#: weblate/lang/models.py:470
msgctxt "Plural type"
msgid "Two/other"
msgstr "שניים/אחר"

#: weblate/lang/models.py:474
msgctxt "Plural type"
msgid "One/two/few/many/other"
msgstr "אחד/שניים/מעטים/רבים/אחר"

#: weblate/lang/models.py:478
msgctxt "Plural type"
msgid "Unknown"
msgstr "לא ידוע"

#: weblate/lang/models.py:485
msgid "Plural definition source"
msgstr "מקור הגדרת ריבוי"

#: weblate/lang/models.py:487
msgid "Default plural"
msgstr "ריבוי כבררת מחדל"

#: weblate/lang/models.py:488
msgid "Gettext plural formula"
msgstr "נוסחת ריבוי של Gettext"

#: weblate/lang/models.py:493 weblate/templates/language.html:73
msgid "Number of plurals"
msgstr "מספר צורות הריבוי"

#: weblate/lang/models.py:498 weblate/templates/language.html:93
#: weblate/trans/forms.py:334
msgid "Plural equation"
msgstr "משוואת רבים"

#: weblate/lang/models.py:503 weblate/templates/language.html:77
msgid "Plural type"
msgstr "סוג ריבוי"

#: weblate/lang/models.py:510
msgid "Plural form"
msgstr "צורת ריבוי"

#: weblate/lang/models.py:511
msgid "Plural forms"
msgstr "צורות ריבוי"

#. Translators: Label for plurals with example counts
#: weblate/lang/models.py:571
#, python-brace-format
msgid "For example: {0}"
msgstr "לדוגמה: {0}"

#: weblate/lang/models.py:582
msgid "Singular"
msgstr "יחיד"

#: weblate/lang/models.py:584
msgid "Plural"
msgstr "רבים"

#: weblate/lang/models.py:585
#, python-format
msgid "Plural form %d"
msgstr "צורת רבים %d"

#: weblate/legal/forms.py:29
msgid "I agree with the Terms of Service document"
msgstr "אני מסכים עם מסמך תנאי השירות"

#: weblate/legal/middleware.py:59
msgid ""
"We have new version of the Terms of Service document, please read it and "
"confirm that you agree with it."
msgstr ""
"יש לנו גרסה חדשה של מסמך תנאי השירות, נא לקרוא אותו ולאשר שתוכנו מקובל עליך."

#: weblate/legal/templates/legal/confirm.html:6
#: weblate/legal/templates/legal/cookies.html:5
#: weblate/legal/templates/legal/index.html:5
#: weblate/legal/templates/legal/security.html:6
#: weblate/legal/templates/legal/terms.html:5 weblate/templates/footer.html:7
msgid "Legal"
msgstr "משפטי"

#: weblate/legal/templates/legal/confirm.html:13
msgid "You have to agree to the Terms of Service"
msgstr "עליך להסכים לתנאי השירות"

#: weblate/legal/templates/legal/confirm.html:15
msgid "Please read following Terms of Service document:"
msgstr "נא לקרוא את מסמך תנאי השירות הבא:"

#: weblate/legal/templates/legal/confirm.html:23
#: weblate/wladmin/templates/admin/ssh.html:64
msgid "Submit"
msgstr "שליחה"

#: weblate/legal/templates/legal/cookies.html:6 weblate/legal/views.py:47
msgid "Cookies"
msgstr "עוגיות"

#: weblate/legal/templates/legal/cookies.html:16
msgid "Cookies Policy"
msgstr "מדיניות עוגיות"

#: weblate/legal/templates/legal/cookies.html:21
#: weblate/legal/templates/legal/index.html:20
#, python-format
msgid ""
"This page is based on the <a href=\"%(terms_url)s\">Terms of Service</a>, "
"you should still read the original document to fully understand them."
msgstr ""
"עמוד זה מבוסס על <a href=\"%(terms_url)s\">תנאי השירות</a>, עליך עדיין לקרוא "
"את המסמך המקורי כדי להבין אותם במלואם."

#: weblate/legal/templates/legal/cookies.html:25
msgid "We use cookies for following:"
msgstr "אנו משתמשים בעוגיות עבור:"

#: weblate/legal/templates/legal/cookies.html:29
msgid ""
"Authentication cookies which are required for recognizing authenticated "
"users."
msgstr "עוגיות אימות נדרשות לצורך זיהוי משתמשים שעברו אימות."

#: weblate/legal/templates/legal/cookies.html:30
msgid "Preferences cookie to store user preferences in certain situations."
msgstr "עוגיית העדפות שומרת את העדפות המשתמש במצבים מסוימים."

#: weblate/legal/templates/legal/cookies.html:31
msgid ""
"We use Matomo to analyze traffic on our website. Matomo honours Do Not Track "
"settings in your browser."
msgstr ""
"אנו משתמשים ב־Matomo כדי לנתח את התעבורה באתר שלנו. המנגנון של Matomo מכבד "
"את הגדרות מניעת המעקב בדפדפן שלך."

#: weblate/legal/templates/legal/cookies.html:35
msgid ""
"You can find more information about cookies in the <a href=\"https://en."
"wikipedia.org/wiki/HTTP_cookie\">Wikipedia article</a>."
msgstr ""
"ניתן למצוא פרטים נוספים על עוגיות ב<a href=\"https://he.wikipedia.org/"
"wiki/עוגייה_(אינטרנט)\">ערך בוויקיפדיה</a>."

#: weblate/legal/templates/legal/index.html:15
msgid "Legal Terms Overview"
msgstr "סקירת התנאים המשפטיים"

#: weblate/legal/templates/legal/index.html:24
msgid ""
"The services are provided “as is”, at your own risk, without any warranty."
msgstr "השירותים מסופקים „כמות שהם“, באחריותך הבלעדית וללא שום אחריות."

#: weblate/legal/templates/legal/index.html:25
msgid ""
"Additional guarantees might apply to commercial customers, those are "
"expressed in corresponding contracts."
msgstr ""
"ערבויות נוספות עשויות לחול על משתמשים מסחריים, אלה מיוצגות בחוזים מתאימים."

#: weblate/legal/templates/legal/index.html:26
msgid ""
"We process private data (such as your email address), those will be "
"discarded from our database as soon as you remove your account."
msgstr ""
"אנו מעבדים נתונים אישיים (כגון כתובת הדוא״ל שלך), נתונים אלו נמחקים ממסד "
"הנתונים שלנו עם הסרת החשבון שלך."

#: weblate/legal/templates/legal/index.html:27
msgid ""
"Your translations are made under license which is specified by each "
"translation."
msgstr "על התרגומים שלך חלים הרישיונות שצוינו בידי מיזם התרגום עצמו."

#: weblate/legal/templates/legal/index.html:28
msgid ""
"Your name and email address is used in VCS commits, it will stay there "
"indefinitely."
msgstr ""
"נעשה שימוש בשמך ובכתובת הדוא״ל שלך בהגשות למערכת בקרת גרסאות הקוד, אלו "
"יישארו שם לנצח."

#: weblate/legal/templates/legal/index.html:29
msgid "We use cookies to deliver our services."
msgstr "אנו משתמשים בעוגיות כדי להגיש את השירותים שלנו."

#: weblate/legal/templates/legal/security.html:7 weblate/legal/views.py:52
msgid "Security"
msgstr "אבטחה"

#: weblate/legal/templates/legal/security.html:17
msgid "Security Policy"
msgstr "מדיניות אבטחה"

#: weblate/legal/templates/legal/security.html:22
msgid ""
"At Weblate, we take security seriously and strive to maintain an environment "
"that values the security and privacy of our users."
msgstr ""
"ב־Weblate אנו מתייחסים לאבטחה ברצינות רבה וחותרים לקיים סביבה שמעריכה אבטחה "
"ואת פרטיות המשתמשים שלנו."

#: weblate/legal/templates/legal/security.html:27
msgid ""
"Weblate development follows The Linux Foundation Core Infrastructure "
"Initiative Best Practices."
msgstr ""
"הפיתוח של Weblate הולך יד ביד עם גישות העבודה המומלצות על תשתיות הליבה של "
"עמותת הלינוקס."

#: weblate/legal/templates/legal/security.html:32
#, python-format
msgid ""
"Please see our <a href=\"%(security_url)s\">documentation</a> for "
"instructions how to report security weaknesses in our platform."
msgstr ""
"נא לבקר ב<a href=\"%(security_url)s\">תיעוד</a> שלנו לקבלת הנחיות בנוגע "
"לדיווח על חולשות אבטחה בפלטפורמה שלנו."

#: weblate/legal/templates/legal/terms.html:6
msgid "Terms"
msgstr "תנאים"

#: weblate/legal/templates/legal/terms.html:16 weblate/legal/views.py:42
msgid "Terms of Service"
msgstr "תנאי השירות"

#: weblate/legal/templates/legal/terms.html:19
msgid "The Terms of Service document is currently available only in English."
msgstr "מסמך תנאי השירות זמין רק באנגלית נכון לעכשיו."

#: weblate/legal/views.py:37 weblate/templates/translation.html:29
msgid "Overview"
msgstr "סקירה"

#: weblate/permissions/admin.py:41
msgid "Project / Component"
msgstr "מיזם / רכיב"

#: weblate/permissions/data.py:193
msgctxt "Permissions group"
msgid "Administration"
msgstr "הנהלה"

#: weblate/permissions/data.py:194
msgctxt "Permissions group"
msgid "Template"
msgstr "תבנית"

#: weblate/permissions/data.py:195
msgctxt "Permissions group"
msgid "Languages"
msgstr "שפות"

#: weblate/permissions/data.py:196
msgctxt "Permissions group"
msgid "Glossary"
msgstr "מונחון"

#: weblate/permissions/data.py:197
msgctxt "Permissions group"
msgid "Screenshots"
msgstr "צילומי מסך"

#: weblate/permissions/data.py:198
msgctxt "Permissions group"
msgid "Translate"
msgstr "תרגום"

#: weblate/permissions/data.py:199
msgctxt "Permissions group"
msgid "VCS"
msgstr "מערכת ניהול גרסאות (VCS)"

#: weblate/permissions/data.py:200
msgctxt "Permissions group"
msgid "Review"
msgstr "סקירה"

#: weblate/permissions/models.py:68
msgid "Filtered permissions"
msgstr "הרשאות מסוננות"

#: weblate/permissions/models.py:69
msgid "The GroupACL will affect only selected permissions."
msgstr "בקרת הגישה הקבוצתית תשפיע רק על ההרשאות הנבחרות."

#: weblate/permissions/models.py:76
msgid "Project, component or language must be specified"
msgstr "יש לציין מיזם, רכיב או שפה"

#: weblate/permissions/models.py:109
msgid "Group ACL"
msgstr "בקרת גישה קבוצתית"

#: weblate/permissions/models.py:110
msgid "Group ACLs"
msgstr "בקרות גישה קבוצתיות"

#: weblate/permissions/models.py:116
msgid "Email regular expression"
msgstr "ביטוי רגולרי לדוא״ל"

#: weblate/permissions/models.py:120
msgid "Regular expression which is used to match user email."
msgstr "ביטוי רגולרי שמשמש להתאמת כתובת הדוא״ל של המשתמש."

#: weblate/permissions/models.py:125
msgid "Group to assign"
msgstr "קבוצה להקצאה"

#: weblate/permissions/models.py:130
msgid "Automatic group assignment"
msgstr "הקצאת קבוצות אוטומטית"

#: weblate/permissions/models.py:131
msgid "Automatic group assignments"
msgstr "הקצאת קבוצות אוטומטיות"

#: weblate/screenshots/models.py:35
#: weblate/templates/screenshots/screenshot_list.html:20
msgid "Screenshot name"
msgstr "שם צילום המסך"

#: weblate/screenshots/models.py:39
#: weblate/templates/screenshots/screenshot_detail.html:84
#: weblate/templates/screenshots/screenshot_list.html:21
msgid "Image"
msgstr "תמונה"

#: weblate/screenshots/models.py:40
msgid "Upload JPEG or PNG images up to 2000x2000 pixels."
msgstr "ניתן להעלות תמונות JPEG או PNG עד לגודל של 2000×2000 פיקסלים."

#: weblate/screenshots/views.py:99
msgid "Screenshot has been uploaded, you can now assign it to source strings."
msgstr "צילום המסך נשלח, כעת ניתן לשייך אותו למחרוזות מקור."

#: weblate/screenshots/views.py:106
msgid "Failed to upload screenshot, please fix errors below."
msgstr "העלאת צילום המסך נכשלה, נא לתקן את השגיאות שלהלן."

#: weblate/screenshots/views.py:158
#, python-format
msgid "Screenshot %s has been deleted."
msgstr "צילום המסך %s נמחק."

#: weblate/screenshots/views.py:178
msgid "Source has been removed."
msgstr "המקור הוסר."

#: weblate/templates/403.html:5 weblate/templates/403_csrf.html:5
#: weblate/trans/views/basic.py:501
msgid "Permission Denied"
msgstr "הגישה נדחתה"

#: weblate/templates/403.html:11
msgid "Insufficient privileges to display this page."
msgstr "אין לך מספיק הרשאות להצגת עמוד זה."

#: weblate/templates/403.html:14 weblate/templates/404.html:14
msgid "Log in"
msgstr "כניסה"

#: weblate/templates/403.html:20 weblate/templates/404.html:23
msgid ""
"However, the following translation projects are available on this server:"
msgstr "עם זאת, מיזמי התרגום הבאים זמינים בשרת זה:"

#: weblate/templates/404.html:5 weblate/trans/views/basic.py:488
msgid "Page Not Found"
msgstr "העמוד לא נמצא"

#: weblate/templates/404.html:11
msgid "The page you are looking for was not found."
msgstr "העמוד שביקשת לא נמצא."

#: weblate/templates/404.html:19
msgid ""
"The project you are looking for does not exist or is not publicly available."
msgstr "המיזם המבוקש לא קיים או שאינו חשוף לציבור."

#: weblate/templates/500.html:5 weblate/trans/views/basic.py:515
msgid "Internal Server Error"
msgstr "שגיאת שרת פנימית"

#: weblate/templates/500.html:9
msgid "Server Error"
msgstr "שגיאת שרת"

#: weblate/templates/500.html:12
msgid ""
"The server had serious problems serving your request. Trained monkeys are en-"
"route fixing the issue."
msgstr ""
"השרת חווה תקלות רציניות בעת עיבוד בקשתך. צוות קופים מאולפים נשלח לתקן את "
"הבעיה."

#: weblate/templates/about.html:5 weblate/templates/about.html:13
#: weblate/templates/footer.html:6 weblate/trans/views/basic.py:529
msgid "About Weblate"
msgstr "על אודות Weblate"

#: weblate/templates/about.html:16
msgid ""
"Weblate is a web based translation tool with tight version control "
"integration. It features a simple and clean user interface, propagation of "
"translations across components, quality checks and automatic linking to "
"source files."
msgstr ""
"Weblate הוא כלי תרגום מבוסס שליטת דפדפן עם שילוב הדוק במערכת ניהול גרסאות "
"קוד. לכלי מנשק משתמש פשוט ונקי, הפצה של תרגומים בין רכיבים שונים, בדיקות "
"איכות וקישור אוטומטי לקובצי מקור."

#: weblate/templates/about.html:18
#, python-format
msgid ""
"More information about Weblate can be found on <a href=\"%(weblate_url)s"
"\">weblate.org</a>."
msgstr ""
"ניתן למצוא מידע נוסף על Weblate תחת <a href=\"%(weblate_url)s\">weblate.org</"
"a>."

#: weblate/templates/about.html:20
msgid "Weblate is libre software created by volunteers, and accepts donations."
msgstr "Weblate הוא מיזם תכנה חופשית שנוצר על ידי מתנדבים ומקבל תרומות."

#: weblate/templates/about.html:24
msgid "Fund Weblate"
msgstr "הצעת מימון ל־Weblate"

#: weblate/templates/about.html:25 weblate/templates/footer.html:11
#: weblate/trans/templatetags/advertisement.py:42
msgid "Donate to Weblate"
msgstr "תרומה למיזם Weblate"

#: weblate/templates/about.html:32
msgid "Hosting translations"
msgstr "אירוח תרגומים"

#: weblate/templates/about.html:35
msgid ""
"This Weblate instance hosts translations for various libre software projects."
msgstr "עותק זה של Weblate מארח תרגומים של מספר מיזמי תכנה חופשיים."

#: weblate/templates/about.html:36
msgid "Weblate can host your project as well, please get in touch."
msgstr "אנחנו יכולים לארח גם את המיזם שלך, כדאי ליצור אתנו קשר."

#: weblate/templates/about.html:39
msgid ""
"Commercial hosting is also available, pricing starts at 19 EUR per month, "
"please get in touch for more details."
msgstr ""
"ישנה גם אפשרות לאחסון מסחרי, המחיר ההתחלתי שלנו הוא 19 אירו לחודש, ניתן "
"ליצור קשר לפרטים נוספים."

#: weblate/templates/about.html:43 weblate/templates/accounts/hosting.html:20
#: weblate/templates/projects.html:13
msgid "Ask for project hosting"
msgstr "בקשת אירוח מיזם"

#: weblate/templates/about.html:44
msgid "View hosting plans"
msgstr "הצגת תכניות אירוח"

#: weblate/templates/about.html:45 weblate/templates/accounts/hosting.html:54
msgid "Contact us for commercial hosting"
msgstr "נא ליצור אתנו קשר לצורך אירוח מסחרי"

#: weblate/templates/about.html:52
msgid "Versions"
msgstr "גרסאות"

#: weblate/templates/about.html:68
msgid "Weblate owes its existence to these projects."
msgstr "ללא מיזמים אלה מערכת Weblate לא הייתה קיימת."

#: weblate/templates/access_control_description.html:4
#: weblate/trans/models/project.py:131
msgid "Public"
msgstr "ציבורי"

#: weblate/templates/access_control_description.html:5
msgid "Publicly visible and translatable"
msgstr "גלוי באופן ציבורי ופתוח לתרגום"

#: weblate/templates/access_control_description.html:6
#: weblate/trans/models/project.py:132
msgid "Protected"
msgstr "מוגן"

#: weblate/templates/access_control_description.html:7
msgid "Publicly visible, only translatable for selected users"
msgstr "גלוי באופן ציבורי, ניתן לתרגום רק על ידי משתמשים נבחרים"

#: weblate/templates/access_control_description.html:8
#: weblate/trans/models/project.py:133
msgid "Private"
msgstr "פרטי"

#: weblate/templates/access_control_description.html:9
msgid "Visible and translatable only for selected users"
msgstr "גלוי וניתן לתרגום רק עבור משתמשים נבחרים"

#: weblate/templates/access_control_description.html:10
#: weblate/trans/models/project.py:134
msgid "Custom"
msgstr "התאמה אישית"

#: weblate/templates/access_control_description.html:11
msgid ""
"Only use this if you know what you are doing, enabling it might revoke your "
"access to this project."
msgstr ""
"יש להשתמש באפשרות זו רק אם פעולותיך מובנות לך, הפעלת האפשרות עשויה לשלול את "
"הגישה שלך למיזם הזה."

#: weblate/templates/access_control_description.html:11
msgid "Permissions are not managed in Weblate."
msgstr "ההרשאות אינן מנוהלות ב־Weblate."

#: weblate/templates/accounts/confirm.html:7
#: weblate/templates/accounts/password.html:6
#: weblate/templates/accounts/profile.html:8
#: weblate/templates/accounts/removal.html:7 weblate/templates/base.html:125
#: weblate/templates/billing/overview.html:5
msgid "Your profile"
msgstr "הפרופיל שלך"

#: weblate/templates/accounts/confirm.html:14
#: weblate/templates/accounts/confirm.html:23
msgid "Confirm new association"
msgstr "אישור שיוך חדש"

#: weblate/templates/accounts/confirm.html:17
#, python-format
msgid ""
"After confirming this, you will be able to authenticate to Weblate using "
"%(backend_verbose)s (%(uid)s)."
msgstr ""
"לאחר האישור, תהיה לך אפשרות לבצע אימות מול Weblate בעזרת %(backend_verbose)s ‏"
"(%(uid)s)."

#: weblate/templates/accounts/contact.html:12
msgid "You can contact maintainers of this server here."
msgstr "ניתן ליצור קשר עם מתחזקי השרת דרך כאן."

#: weblate/templates/accounts/contact.html:13
#, python-format
msgid ""
"If you are looking for support for Weblate or want to file bug reports check "
"its website at <a href=\"%(weblate_url)s\">weblate.org</a>."
msgstr ""
"אם יש לך צורך בתמיכה עבור Weblate או לדווח על תקלה, כדאי לבקר באתר <a href="
"\"%(weblate_url)s\">weblate.org</a>."

#: weblate/templates/accounts/contact.html:30
#: weblate/templates/accounts/hosting.html:25
msgid "Send"
msgstr "שליחה"

#: weblate/templates/accounts/email-sent.html:5
#: weblate/templates/accounts/login.html:68
#: weblate/templates/accounts/register.html:8
msgid "Registration"
msgstr "רישום"

#: weblate/templates/accounts/email-sent.html:14
msgid "Password reset almost complete"
msgstr "איפוס הססמה כמעט הושלם"

#: weblate/templates/accounts/email-sent.html:16
msgid "Account removal almost complete"
msgstr "הסרת החשבון כמעט הושלמה"

#: weblate/templates/accounts/email-sent.html:18
msgid "Registration almost complete"
msgstr "הרישום כמעט הושלם"

#: weblate/templates/accounts/email-sent.html:24
msgid ""
"Shortly you should receive an e-mail containing a confirmation link. Click "
"it to reset your password."
msgstr ""
"בקרוב תתקבל בתיבת הדוא״ל שלך הודעה עם קישור לאימות. נא ללחוץ על הקישור כדי "
"לאפס את הססמה."

#: weblate/templates/accounts/email-sent.html:26
msgid ""
"Shortly you should receive an e-mail containing a confirmation link. Click "
"it to remove your account."
msgstr ""
"בקרוב תתקבל בתיבת הדוא״ל שלך הודעה עם קישור לאימות. נא ללחוץ על הקישור כדי "
"להסיר את החשבון שלך."

#: weblate/templates/accounts/email-sent.html:28
msgid ""
"Thank you for registering. Click the confirmation link you receive by e-mail "
"to complete the registration."
msgstr ""
"תודה לך על ההרשמה. יש ללחוץ על הקישור בהודעת הדוא״ל שתישלח אליך כדי להשלים "
"את ההרשמה."

#: weblate/templates/accounts/email-sent.html:31
msgid ""
"If the confirmation link expires before you get to use it, register again."
msgstr "אם קישור האימות פג בטרם הספקת להשתמש בו, יש להירשם שוב."

#: weblate/templates/accounts/email-sent.html:35
#, python-format
msgid ""
"If you don't receive it shortly, please check your spam folder or retry the "
"registration. Should the problem persist, please <a href=\"%(contact_url)s?"
"t=reg\">contact us</a>."
msgstr ""
"אם ההודעה לא מגיעה אליך בקרוב, נא לבדוק בתיקיית הספאם או לנסות להירשם מחדש. "
"אם הבעיה נמשכת, אנא <a href=\"%(contact_url)s?t=reg\">ליצור אתנו קשר</a>."

#: weblate/templates/accounts/email.html:10
#: weblate/templates/accounts/register.html:25
#: weblate/templates/accounts/reset.html:19
msgid "Please fix errors in the registration form."
msgstr "נא לתקן שגיאות בטופס ההרשמה."

#: weblate/templates/accounts/email.html:25
#: weblate/templates/accounts/profile.html:414
msgid ""
"By registering you agree to use your name and email in the commits and "
"provide your contribution under license defined by each translated project."
msgstr ""
"עצם הרשמתך מהווה הסכמה לשימוש בשמך ובכתובת הדוא״ל שלך בהגשות ולאספקת התרומה "
"שלך תחת הרישיון שמוגדר לכל מיזם תרגום בנפרד."

#: weblate/templates/accounts/email.html:29
#: weblate/templates/accounts/register.html:45 weblate/templates/base.html:135
msgid "Register"
msgstr "רישום"

#: weblate/templates/accounts/hosting.html:12
msgid ""
"Please check in advance whether your project is eligible for project hosting "
"on this site."
msgstr "נא לבדוק מראש אם המיזם שלך זכאי לאירוח מיזמים באתר זה."

#: weblate/templates/accounts/hosting.html:33
msgid "Conditions for free hosting"
msgstr "תנאים לצורך אירוח חינמי"

#: weblate/templates/accounts/hosting.html:36
msgid ""
"Translated content has to be released under <a href=\"http://en.wikipedia."
"org/wiki/Free_software_license\">free license</a>."
msgstr ""
"על התוכן המתורגם חייב לחול <a href=\"http://en.wikipedia.org/wiki/"
"Free_software_license\">רשיון חופשי</a>."

#: weblate/templates/accounts/hosting.html:37
msgid ""
"Source code has to be publicly available in supported version control system."
msgstr "על קוד המקור להיות זמין באופן ציבורי במערכת ניהול גרסאות נתמכת."

#: weblate/templates/accounts/hosting.html:38
msgid "There is no guarantee for service availability or quality."
msgstr "אין אחריות לזמינות או לאיכות השירות."

#: weblate/templates/accounts/hosting.html:39
msgid ""
"The hosting requests are usually processed once in a month, so please be "
"patient after submitting it."
msgstr "בקשות האירוח נבדקות פעם בחודש, לכן יש להמתין בסבלנות לאחר שליחת הבקשה."

#: weblate/templates/accounts/hosting.html:45
msgid "Commercial hosting"
msgstr "אירוח מסחרי"

#: weblate/templates/accounts/hosting.html:49
msgid ""
"Commercial hosting is possible as well, our price starts at 19 EUR per "
"month, please get in touch with us for more details."
msgstr ""
"ישנה גם אפשרות לאחסון מסחרי, המחיר ההתחלתי שלנו הוא 19 אירו לחודש, ניתן "
"ליצור אתנו קשר לפרטים נוספים."

#: weblate/templates/accounts/login.html:14
msgid "This username/password combination was not found. Please try again."
msgstr "צירוף שם משתמש/ססמה זה לא נמצא. נא לנסות שוב."

#: weblate/templates/accounts/login.html:18
msgid ""
"To test Weblate, you can login as <code>demo</code> user with password "
"<code>demo</code>."
msgstr ""
"כדי לבחון את Weblate, ניתן להתחבר בתור משתמש <code>demo</code> עם ססמה "
"<code>demo</code>."

#: weblate/templates/accounts/login.html:27
msgid "Password login"
msgstr "כניסה עם ססמה"

#: weblate/templates/accounts/login.html:35
#, python-format
msgid "Forgot your password? You can <a href=\"%(reset_url)s\">reset it</a>."
msgstr "שכחת את ססמתך? ניתן <a href=\"%(reset_url)s\">לאפס אותה</a>."

#: weblate/templates/accounts/login.html:55
msgid "Third party login"
msgstr "כניסה צד שלישי"

#: weblate/templates/accounts/login.html:73
#, python-format
msgid ""
"Do not have an account yet? You can <a href=\"%(register_url)s\">register</"
"a>."
msgstr "אין לך חשבון עדיין? ניתן <a href=\"%(register_url)s\">להירשם</a>."

#: weblate/templates/accounts/password-warning.html:3
#, python-format
msgid ""
"You have not enabled password authentication, please <a href=\"%(url)s\">set "
"the password</a>."
msgstr ""
"לא הפעלת אימות באמצעות ססמה, נא <a href=\"%(url)s\">להגדיר את הססמה</a>."

#: weblate/templates/accounts/password-warning.html:6
msgid "You will be still able to authenticate using third party services."
msgstr "עדיין תהיה לך אפשרות לבצע אימות בעזרת שירותי צד־שלישי."

#: weblate/templates/accounts/password-warning.html:7
msgid "The password is used to verify important changes on your account."
msgstr "הססמה משמשת לאמת שינויים משמעותיים בחשבון שלך."

#: weblate/templates/accounts/password.html:16
msgid ""
"Please enter your new password twice so we can verify you typed it in "
"correctly."
msgstr "נא להזין את הססמה החדשה שלך פעמיים כדי שנוכל לוודא שהקלדת אותה נכון."

#: weblate/templates/accounts/password.html:23
msgid "Change my password"
msgstr "החלפת הססמה שלי"

#: weblate/templates/accounts/profile.html:14 weblate/trans/views/basic.py:634
#: weblate/trans/views/files.py:75
msgid "Please fix errors in the form."
msgstr "נא לתקן שגיאות בטופס."

#: weblate/templates/accounts/profile.html:23
#: weblate/templates/accounts/profile.html:75
msgid "Preferences"
msgstr "העדפות"

#: weblate/templates/accounts/profile.html:24
msgid "Subscriptions"
msgstr "מינויים"

#: weblate/templates/accounts/profile.html:25
#: weblate/templates/accounts/profile.html:153
msgid "Account"
msgstr "חשבון"

#: weblate/templates/accounts/profile.html:27
msgid "Profile"
msgstr "פרופיל"

#: weblate/templates/accounts/profile.html:28
#: weblate/templates/accounts/profile.html:411
msgid "Licenses"
msgstr "רשיונות"

#: weblate/templates/accounts/profile.html:29
#: weblate/templates/accounts/profile.html:304
msgid "Audit log"
msgstr "יומן פיקוח"

#: weblate/templates/accounts/profile.html:30
#: weblate/templates/accounts/profile.html:345
msgid "API access"
msgstr "גישת API"

#: weblate/templates/accounts/profile.html:32
#: weblate/templates/billing/overview.html:6
msgid "Billing"
msgstr "חיוב"

#: weblate/templates/accounts/profile.html:46
#: weblate/templates/accounts/profile.html:81
#: weblate/templates/accounts/profile.html:122
#: weblate/templates/accounts/profile.html:143
#: weblate/templates/accounts/profile.html:158
#: weblate/templates/addons/addon_detail.html:35
#: weblate/templates/edit_dictionary.html:26
#: weblate/templates/js/detail.html:59 weblate/templates/js/detail.html:71
#: weblate/templates/project-settings.html:26
#: weblate/templates/screenshots/screenshot_detail.html:103
#: weblate/templates/subproject-settings.html:18
#: weblate/templates/translate.html:179 weblate/templates/translate.html:382
msgid "Save"
msgstr "שמירה"

#: weblate/templates/accounts/profile.html:52
#: weblate/templates/accounts/profile.html:87
#: weblate/templates/accounts/profile.html:128
#: weblate/templates/accounts/profile.html:164
#: weblate/templates/accounts/profile.html:237
#: weblate/templates/accounts/profile.html:281
#: weblate/templates/accounts/profile.html:297
#: weblate/templates/accounts/profile.html:394
#: weblate/templates/accounts/profile.html:446
msgid "Description"
msgstr "תיאור"

#: weblate/templates/accounts/profile.html:55
msgid ""
"Choose which languages you prefer to translate. These will be offered to you "
"on the dashboard to have easier access to chosen translations."
msgstr ""
"נא לבחור את השפות להן הענקת עדיפות לתרגום. אלו יוצעו לך בלוח הראשי לטובת "
"גישה קלה יותר לתרגומים הנבחרים."

#: weblate/templates/accounts/profile.html:58
msgid ""
"The secondary languages are shown next to the source string when translating."
msgstr "השפות המשניות יופיעו ליד מחרוזת המקור בעת התרגום."

#: weblate/templates/accounts/profile.html:61
msgid ""
"Only languages which are currently being translated are listed. If you want "
"to translate to another language, please request it first on the project you "
"want to translate."
msgstr ""
"רק שפות שמתורגמות נכון לעכשיו יופיעו. אם ברצונך לתרגם לשפה אחרת, נא לבקש "
"תחילה במיזם הרצוי."

#: weblate/templates/accounts/profile.html:65
#: weblate/templates/accounts/profile.html:94
#: weblate/templates/accounts/profile.html:134
#: weblate/templates/accounts/profile.html:169
#: weblate/templates/accounts/profile.html:243
#: weblate/templates/accounts/profile.html:286 weblate/templates/base.html:121
#: weblate/templates/check.html:42 weblate/templates/check_project.html:43
#: weblate/templates/check_subproject.html:44 weblate/templates/checks.html:34
#: weblate/templates/footer.html:10
#: weblate/wladmin/templates/admin/performance.html:57
#: weblate/wladmin/templates/admin/performance.html:66
msgid "Documentation"
msgstr "תיעוד"

#: weblate/templates/accounts/profile.html:90
msgid "Customize Weblate behavior to match your personal preferences."
msgstr "ניתן להתאים את ההתנהגות של Weblate בהתאם להעדפותיך האישיות."

#: weblate/templates/accounts/profile.html:105
msgid "Managed projects"
msgstr "מיזמים מנוהלים"

#: weblate/templates/accounts/profile.html:112
msgid ""
"You will automatically receive important notifications on managed projects."
msgstr "עבור מיזמים בניהולך תישלחנה אליך התרעות חשובות אוטומטית."

#: weblate/templates/accounts/profile.html:130
msgid "You will receive chosen notifications via email for all your languages."
msgstr "ההתרעות הנבחרות יגיעו אליך לתיבת הדוא״ל עבור כל השפות שלך."

#: weblate/templates/accounts/profile.html:131
msgid ""
"Watched projects are also shown on dashboard, so choose all projects you "
"want to translate."
msgstr ""
"מיזמים ברשימת המעקב יופיעו גם כן בלוח הראשי, לכן מוטב לבחור את כל המיזמים "
"אותם ברצונך לתרגם."

#: weblate/templates/accounts/profile.html:138
msgid "Subscription settings"
msgstr "הגדרות מינוי"

#: weblate/templates/accounts/profile.html:166
msgid "Your name and email will appear as author on the commits."
msgstr "שמך וכתובת הדוא״ל שלך יופיעו כמחבר ההגשות."

#: weblate/templates/accounts/profile.html:179
msgid "Current user identities"
msgstr "זהויות משתמשים נוכחיות"

#: weblate/templates/accounts/profile.html:183
msgid "Identity"
msgstr "זהות"

#: weblate/templates/accounts/profile.html:184
msgid "User ID"
msgstr "מזהה משתמש"

#: weblate/templates/accounts/profile.html:185
#: weblate/templates/last-changes-content.html:10
msgid "Action"
msgstr "פעולה"

#: weblate/templates/accounts/profile.html:192
msgid "Set password"
msgstr "הגדרת ססמה"

#: weblate/templates/accounts/profile.html:201
msgid "Disconnect"
msgstr "יציאה"

#: weblate/templates/accounts/profile.html:213
msgid "Add new association"
msgstr "הוספת שיוך חדש"

#: weblate/templates/accounts/profile.html:224
msgid "Removal"
msgstr "הסרה"

#: weblate/templates/accounts/profile.html:227
#: weblate/templates/accounts/removal.html:12
msgid "Removal of the account deletes all your private data."
msgstr "הסרת החשבון מוחקת את כל הנתונים הפרטיים שלך."

#: weblate/templates/accounts/profile.html:230
msgid "Remove my account"
msgstr "הסרת החשבון שלי"

#: weblate/templates/accounts/profile.html:239
msgid ""
"You can manage identities which are associated to this account and which can "
"be used to log in."
msgstr "ניתן לנהל זהויות שמשויכות לחשבון זה אתן ניתן להיכנס לחשבון."

#: weblate/templates/accounts/profile.html:240
msgid "You can configure how you will log in on this site."
msgstr "ניתן להגדיר את אופן הכניסה לאתר זה."

#: weblate/templates/accounts/profile.html:254
msgid "Your summary"
msgstr "התקציר שלך"

#: weblate/templates/accounts/profile.html:261
msgid "Your public profile"
msgstr "הפרופיל הציבורי שלך"

#: weblate/templates/accounts/profile.html:269
msgid "Your avatar"
msgstr "התמונה שלך"

#: weblate/templates/accounts/profile.html:272
msgid "Avatars are provided using libravatar."
msgstr "תמונות משתמש מסופקות באמצעות libravatar."

#: weblate/templates/accounts/profile.html:283
msgid "Your public appearance on this site."
msgstr "ההופעה הפומבית שלך באתר זה."

#: weblate/templates/accounts/profile.html:299
msgid ""
"Audit log shows important changes on your account. In case you see something "
"suspicious don't hesitate to contact us."
msgstr ""
"יומן הפיקוח מציג שינויים בחשבון שלך. במקרה שראית משהו חשוד לא להסס ליצור "
"אתנו קשר."

#: weblate/templates/accounts/profile.html:308
#: weblate/templates/last-changes-content.html:8
#: weblate/templates/trans/suggestion_list.html:16
msgid "When"
msgstr "כאשר"

#: weblate/templates/accounts/profile.html:310
msgid "IP address"
msgstr "כתובת IP"

#: weblate/templates/accounts/profile.html:311
msgid "User agent"
msgstr "סוכן משתמש"

#: weblate/templates/accounts/profile.html:323
#: weblate/templates/accounts/profile.html:324
msgid "Hidden"
msgstr "מוסתר"

#: weblate/templates/accounts/profile.html:330
msgid "No recent activity found!"
msgstr "לא נרשמו פעילויות לאחרונה!"

#: weblate/templates/accounts/profile.html:335
msgid "Report suspicious activity"
msgstr "דיווח על פעילות חשודה"

#: weblate/templates/accounts/profile.html:348
msgid "Your personal API key:"
msgstr "מפתח ה־API האישי שלך:"

#: weblate/templates/accounts/profile.html:355
msgid "Regenerate API key"
msgstr "הפקת מפתח API מחדש"

#: weblate/templates/accounts/profile.html:359
msgid "API root URL:"
msgstr "כתובת בסיס של ה־API:"

#: weblate/templates/accounts/profile.html:363
msgid "API usage example:"
msgstr "דוגמה לשימוש ב־API:"

#: weblate/templates/accounts/profile.html:375
msgid "CLI usage example:"
msgstr "דוגמה לשימוש בשורת הפקודה:"

#: weblate/templates/accounts/profile.html:397
#, python-format
msgid ""
"You can control Weblate using HTTP REST API. Please check <a href="
"\"%(api_doc)s\">API documentation</a> for more details."
msgstr ""
"ניתן לשלוט ב־Weblate באמצעות HTTP REST API. נא לעיין ב<a href=\"%(api_doc)s"
"\">תיעוד ה־API</a> לקבלת מידע נוסף."

#: weblate/templates/accounts/profile.html:399
#, python-format
msgid ""
"The API key is also used to access exported Git repositories, please check "
"<a href=\"%(git_doc)s\">documentation</a> for more details."
msgstr ""
"מפתח ה־API גם כן משמש לגישה למאגרי Git שייוצאו, נא לעיין ב<a href="
"\"%(git_doc)s\">תיעוד</a> לקבלת פרטים נוספים."

#: weblate/templates/accounts/profile.html:418
msgid ""
"Following translations have explicitly specified their licensing and "
"copyright conditions:"
msgstr "המיזמים הבאים ציינו באופן מפורש את תנאי הרישוי וזכויות היוצרים שלהם:"

#: weblate/templates/accounts/profile.html:421 weblate/templates/data.html:26
#: weblate/templates/data.html:57 weblate/templates/data.html:95
#: weblate/templates/language.html:37 weblate/templates/list-projects.html:8
#: weblate/templates/list-translations.html:7
#: weblate/trans/models/project.py:179 weblate/trans/models/subproject.py:147
#: weblate/trans/models/whiteboard.py:71
msgid "Project"
msgstr "מיזם"

#: weblate/templates/accounts/profile.html:421 weblate/trans/forms.py:1302
msgid "License"
msgstr "רישיון"

#: weblate/templates/accounts/profile.html:448
msgid ""
"Please pay attention to the licensing information as these specify how "
"others are allowed to use your translations."
msgstr ""
"נא לשים לב לפרטי הרישוי כיוון שהם מגדירים כיצד אחרים יוכלו להשתמש בתרגומים "
"שלך."

#: weblate/templates/accounts/profile.html:469
msgid "Invoices"
msgstr "חשבוניות"

#: weblate/templates/accounts/profile.html:473
msgid "Invoice period"
msgstr "תקופת החשבונית"

#: weblate/templates/accounts/profile.html:474
msgid "Invoice amount"
msgstr "סכום החשבונית"

#: weblate/templates/accounts/profile.html:475
msgid "Download invoice"
msgstr "הורדת חשבונית"

#: weblate/templates/accounts/profile.html:487
msgid "Not available"
msgstr "לא זמין"

#: weblate/templates/accounts/profile.html:492
msgid "No invoices found!"
msgstr "לא נמצאו חשבוניות!"

#: weblate/templates/accounts/redirect.html:13
msgid "Redirecting you to the authentication provider."
msgstr "הופנית לספק האימות."

#: weblate/templates/accounts/register.html:18
#, python-format
msgid ""
"Please read our <a href=\"%(legal_url)s\">Terms of Service</a> prior to "
"registration."
msgstr ""
"נא לקרוא את <a href=\"%(legal_url)s\">תנאי השירות</a> שלנו לפני ההרשמה."

#: weblate/templates/accounts/register.html:21
msgid ""
"By registering you agree to use your name and email in version control "
"system commits and provide your contribution under license defined by each "
"translated project."
msgstr ""
"הרשמה דינה הסכמה לשימוש בשם ובכתובת הדוא״ל שלך במערכת בקרת הגרסאות לטובת "
"הגשות ולאספקת התרומה שלך תחת הרישיונות שהוגדרו לכל מיזם תרגום באופן עצמאי."

#: weblate/templates/accounts/register.html:35
msgid "Register using email"
msgstr "הרשמה באמצעות דוא״ל"

#: weblate/templates/accounts/register.html:57
msgid "Third party registration"
msgstr "רישום צד שלישי"

#: weblate/templates/accounts/register.html:73
#, python-format
msgid ""
"Sorry, but registrations on this site are disabled. You can <a href="
"\"%(contact_url)s\">contact us</a> for more details."
msgstr ""
"ההרשמה לאתר זה מושבתת, עמך הסליחה. ניתן <a href=\"%(contact_url)s\">ליצור "
"אתנו קשר</a> לקבלת פרטים נוספים."

#: weblate/templates/accounts/removal.html:16
msgid "Account removal"
msgstr "הסרת חשבון"

#: weblate/templates/accounts/removal.html:20
msgid ""
"By pressing following button, your will no longer be able to use this "
"account."
msgstr "לחיצה על הכפתור הבא תמנע ממך להשתמש בחשבון זה."

#: weblate/templates/accounts/removal.html:22
msgid ""
"You will have to confirm account removal by clicking link in email you will "
"receive."
msgstr ""
"יהיה עליך לאשר את הסרת החשבון על ידי לחיצה על הקישור בהודעה שתקבל בדוא״ל."

#: weblate/templates/accounts/removal.html:27
msgid "Delete this account"
msgstr "מחיקת חשבון זה"

#: weblate/templates/accounts/reset.html:13
msgid "Forgotten your password? You can now set new one."
msgstr "שכחת את ססמתך? כעת ניתן להגדיר אחת חדשה."

#: weblate/templates/accounts/reset.html:15
msgid ""
"Forgotten your password? Enter your e-mail address below, and we'll e-mail "
"instructions for setting a new one."
msgstr ""
"שכחת את הססמה? נא להזין את כתובת הדוא״ל להלן ואנו נשלח לך הנחיות כיצד להגדיר "
"חדשה."

#: weblate/templates/accounts/reset.html:33
msgid "Set my password"
msgstr "הגדרת הססמה שלי"

#: weblate/templates/accounts/reset.html:33
msgid "Reset my password"
msgstr "איפוס הססמה שלי"

#: weblate/templates/accounts/user.html:26
#: weblate/wladmin/templates/admin/performance.html:22
msgid "Name"
msgstr "שם"

#: weblate/templates/accounts/user.html:51
msgid "Recent changes"
msgstr "שינויים אחרונים"

#: weblate/templates/accounts/user.html:55
msgid "Browse all changes for user"
msgstr "עיון בכל השינויים של משתמש"

#: weblate/templates/activity-tab.html:5
msgid "Activity in last 30 days"
msgstr "פעילות ב־30 הימים האחרונים"

#: weblate/templates/activity-tab.html:8
msgid "Activity in last year"
msgstr "פעילות בשנה האחרונה"

#: weblate/templates/addons/addon_detail.html:10
#: weblate/templates/addons/addon_list.html:10
#: weblate/templates/subproject.html:82
msgid "Addons"
msgstr "תוספים"

#: weblate/templates/addons/addon_detail.html:27
msgid "Configure addon"
msgstr "הגדרת תוסף"

#: weblate/templates/addons/addon_list.html:19
msgid "Installed addons"
msgstr "תוספים שמותקנים"

#: weblate/templates/addons/addon_list.html:29
msgid "Uninstall"
msgstr "הסרה"

#: weblate/templates/addons/addon_list.html:33
msgid "Configure"
msgstr "הגדרה"

#: weblate/templates/addons/addon_list.html:42
msgid "There are no addons currently installed."
msgstr "לא מותקנים תוספים כרגע."

#: weblate/templates/addons/addon_list.html:44
#, python-format
msgid "There is currently %(count)s addon installed."
msgid_plural "There are currently %(count)s addons installed."
msgstr[0] "תוסף אחד מותקן כעת."
msgstr[1] "%(count)s תוספים מותקנים כעת."
msgstr[2] "%(count)s תוספים מותקנים כעת."
msgstr[3] "%(count)s תוספים מותקנים כעת."

#: weblate/templates/addons/addon_list.html:53
msgid "Available addons"
msgstr "תוספים זמינים"

#: weblate/templates/addons/addon_list.html:63
msgid "Install"
msgstr "התקנה"

#: weblate/templates/addons/addon_list.html:71
msgid "Could not find any additional addons compatible with this translation."
msgstr "לא ניתן למצוא תוספים נוספים שתואמים לתרגום זה."

#: weblate/templates/addons/addon_list.html:73
msgid "Some addons will ask for additional configuration during installation."
msgstr "חלק מהתוספים ידרשו הגדרות נוספות במהלך ההתקנה."

#: weblate/templates/addons/generate_help.html:3
msgid ""
"You can use Django templates markup in both filename and content, for "
"example:"
msgstr "ניתן להשתמש בסימון תבניות Django הן בשם הקובץ והן בתוכן, למשל:"

#: weblate/templates/addons/generate_help.html:11
msgid "Percents translated"
msgstr "אחוזים מתורגמים"

#: weblate/templates/addons/generate_help.html:15
<<<<<<< HEAD
#, fuzzy
#| msgid "Not translated strings"
msgid "Number of translated strings"
msgstr "מחרוזות לא מתורגמות"
=======
msgid "Number of transalted strings"
msgstr "מספר המחרוזות המתורגמות"
>>>>>>> 8571cd54

#: weblate/templates/addons/generate_help.html:17
#: weblate/trans/models/subproject.py:135
msgid "Component name"
msgstr "שם רכיב"

#: weblate/templates/addons/generate_help.html:19
msgid "Component URL slug"
msgstr "כתובת מופשטת של רכיב"

#: weblate/templates/addons/generate_help.html:23
msgid "Project URL slug"
msgstr "כתובת מופשטת של מיזם"

#: weblate/templates/base.html:97
msgid "Toggle navigation"
msgstr "החלפת ניווט"

#: weblate/templates/base.html:108 weblate/templates/base.html:147
msgid "Dashboard"
msgstr "לוח ראשי"

#: weblate/templates/base.html:117 weblate/templates/index.html:71
msgid "Manage watched projects"
msgstr "ניהול מיזמים במעקב"

#: weblate/templates/base.html:127
msgid "Administration"
msgstr "הנהלה"

#: weblate/templates/base.html:129
#: weblate/wladmin/templates/admin/performance.html:15
msgid "Configuration errors"
msgstr "שגיאות בהגדרות"

#: weblate/templates/base.html:132 weblate/wladmin/sites.py:148
msgid "Logout"
msgstr "יציאה"

#: weblate/templates/base.html:156
msgid ""
"Weblate does not support Microsoft Internet Explorer 8 and older, please use "
"some more recent browser like <a href=\"https://www.mozilla.org/firefox/"
"\">Firefox</a>."
msgstr ""
"ב־Weblate אין תמיכה ב־Microsoft Internet Explorer 8 ומטה, נא להשתמש בדפדפן "
"יותר מודרני כמו <a href=\"https://www.mozilla.org/firefox/\">Firefox</a> "
"למשל."

#: weblate/templates/base.html:179 weblate/templates/base.html:186
msgid "Close"
msgstr "סגירה"

#: weblate/templates/billing/detail.html:4
msgid "Billing plan"
msgstr "תכנית חיוב"

#: weblate/templates/billing/detail.html:8
msgid "Current plan"
msgstr "תכנית נוכחית"

#: weblate/templates/billing/detail.html:8
msgid "See other plans"
msgstr "הצגת תכניות אחרות"

#: weblate/templates/billing/detail.html:9
msgid "Monthly price"
msgstr "מחיר חודשי"

#: weblate/templates/billing/detail.html:10
msgid "Yearly price"
msgstr "מחיר שנתי"

#: weblate/templates/billing/detail.html:11
msgid "Strings limit"
msgstr "מגבלת מחרוזות"

#: weblate/templates/billing/detail.html:16
msgid "Languages limit"
msgstr "מגבלת שפות"

#: weblate/templates/billing/detail.html:21
msgid "Repositories limit"
msgstr "מגבלת מאגרים"

#: weblate/templates/billing/detail.html:26
msgid "Projects limit"
msgstr "מגבלת מיזמים"

#: weblate/templates/billing/used.html:5
#, python-format
msgid "Used %(used)s"
msgstr "נוצלו %(used)s"

#: weblate/templates/billing/used.html:7
#, python-format
msgid "Used %(used)s of %(total)s"
msgstr "נוצלו %(used)s מתוך %(total)s"

#: weblate/templates/check.html:6 weblate/templates/check_project.html:6
#: weblate/templates/check_subproject.html:6 weblate/templates/checks.html:6
#: weblate/templates/js/detail.html:18
msgid "Checks"
msgstr "בדיקות"

#: weblate/templates/check.html:16 weblate/templates/check_project.html:17
#: weblate/templates/check_subproject.html:18 weblate/templates/checks.html:15
msgid "Checks listing"
msgstr "רישומי בדיקות"

#: weblate/templates/check.html:26 weblate/templates/check_project.html:27
#: weblate/templates/check_subproject.html:28
msgid "No matching checks found!"
msgstr "לא נמצאו בדיקות תואמות!"

#: weblate/templates/check.html:35 weblate/templates/check_project.html:36
#: weblate/templates/check_subproject.html:37
msgid "Check details"
msgstr "פרטי הבדיקה"

#: weblate/templates/checks.html:28 weblate/templates/language.html:16
#: weblate/templates/project.html:27 weblate/templates/subproject.html:31
#: weblate/templates/translation.html:30
msgid "Information"
msgstr "מידע"

#: weblate/templates/checks.html:30
msgid ""
"Customizable quality checks will help you improve the quality of "
"translations."
msgstr "בדיקות איכות בהתאמה אישית יסייעו לך בשיפור איכות התרגומים."

#: weblate/templates/checks.html:31
msgid ""
"The checks can help you identify problematic translations or source strings "
"which are hard to translate."
msgstr ""
"הבדיקות יכולות לסייע לך לזהות תרגומים בעייתיים או מחרוזות מקור שקשה לתרגם."

#: weblate/templates/data-root.html:5 weblate/templates/index.html:50
#: weblate/templates/share.html:29
msgid "Data export"
msgstr "יצוא נתונים"

#: weblate/templates/data-root.html:11 weblate/templates/data.html:13
msgid "You can retrieve various data from Weblate in machine readable format."
msgstr "ניתן לקבל נתונים שונים מ־Weblate בתצורה שמחשב מסוגל להבין."

#: weblate/templates/data-root.html:14 weblate/templates/data.html:16
msgid "RSS feeds"
msgstr "הזנות RSS"

#: weblate/templates/data-root.html:17 weblate/templates/data.html:19
msgid ""
"To follow translation progress you can use RSS feeds, detailing all "
"important translation changes."
msgstr ""
"כדי לעקוב אחר תהליך התרגום ניתן להשתמש בהזנות RSS שמפרטות את כל השינויים "
"החשובים בתרגום."

#: weblate/templates/data-root.html:18 weblate/templates/data.html:20
#, python-format
msgid ""
"More information about exported RSS feeds available in <a href=\"%(rss_docs)s"
"\">the documentation</a>."
msgstr ""
"למידע נוסף על הזנות RSS מיוצאות ניתן לפנות ל<a href=\"%(rss_docs)s\">תיעוד</"
"a>."

#: weblate/templates/data-root.html:24 weblate/templates/data.html:27
#: weblate/templates/data.html:58 weblate/templates/data.html:96
#: weblate/templates/data.html:130
msgid "URL"
msgstr "כתובת"

#: weblate/templates/data-root.html:25 weblate/templates/data.html:28
#: weblate/templates/data.html:59 weblate/templates/data.html:97
msgid "Link"
msgstr "קישור"

#: weblate/templates/data-root.html:30 weblate/templates/data.html:34
#: weblate/templates/data.html:40
msgid "RSS"
msgstr "RSS"

#: weblate/templates/data-root.html:35
msgid "Per project data"
msgstr "לפי נתוני מיזם"

#: weblate/templates/data-root.html:38
msgid ""
"There is more data exported per project, please check the following links "
"for more information."
msgstr ""
"יש יותר נתונים שמיוצאים לפי מיזם, נא לבקר בקישורים הבאים לקבלת מידע נוסף."

#: weblate/templates/data-root.html:48 weblate/templates/data.html:85
msgid "Notification hooks"
msgstr "דיווחי התליות"

#: weblate/templates/data-root.html:51 weblate/templates/data.html:88
#, python-format
msgid ""
"With notification hooks, Weblate will automatically import changes made by "
"your developers, and allows continuous translation. More information "
"available in <a href=\"%(hooks_docs)s\">the documentation</a>."
msgstr ""
"עם דיווחי התליות, Weblate ייבא באופן אוטומטי שינויים שבוצעו ע״י המפתחים שלך, "
"כדי לאפשר תרגום רציף.\n"
"מידע נוסף זמין ב<a href=\"%(hooks_docs)s\">תיעוד</a>."

#: weblate/templates/data.html:7
msgid "data exports"
msgstr "מייצאי נתונים"

#: weblate/templates/data.html:46
msgid ""
"Per language RSS feeds are also available, you can construct them by "
"appending a language code to the above URLs."
msgstr ""
"ישנן גם הזנות RSS לפי שפה, ניתן להרכיב אותן על ידי הוספת קוד השפה לכתובות "
"לעיל."

#: weblate/templates/data.html:48 weblate/templates/index.html:38
#: weblate/templates/stats.html:5 weblate/templates/stats.html:62
#: weblate/templates/translation.html:39 weblate/templates/translation.html:332
msgid "Statistics"
msgstr "סטטיסטיקות"

#: weblate/templates/data.html:51
#, python-format
msgid ""
"Translation statistics for every component in the JSON format allows you to "
"use the data in other websites or tools. The data format is described in <a "
"href=\"%(api_docs)s\">the documentation</a>."
msgstr ""
"סטטיסטיקות תרגום עבור כל רכיב בתבנית JSON מאפשרת לך להשתמש בנתונים באתרים או "
"בכלים שונים. מבנה הנתונים מתואר ב<a href=\"%(api_docs)s\">תיעוד</a>."

#: weblate/templates/data.html:66
#: weblate/templates/screenshots/screenshot_sources_body.html:13
msgid "View"
msgstr "הצגה"

#: weblate/templates/data.html:74
msgid ""
"As an example, fetching stats for all translations in one component can be "
"done thusly:"
msgstr "לדוגמה, ניתן לקבל סטטיסטיקה לכל התרגומים של רכיב בודד באופן הבא:"

#: weblate/templates/data.html:103 weblate/templates/data.html:109
msgid "Hook"
msgstr "התלייה"

#: weblate/templates/data.html:115
msgid ""
"As an example, telling Weblate to pull from a remote repository can be done "
"thusly:"
msgstr "לדוגמה, שליחת פקודה ל־Weblate למשוך ממאגר מרוחק תיראה כך:"

#: weblate/templates/data.html:124
msgid ""
"Weblate also supports direct notifications from several code hosting sites:"
msgstr "ל־Weblate יש תמיכה בהתרעות ישירות ממגוון אתרי אירוח קוד:"

#: weblate/templates/data.html:129
msgid "Hosting site"
msgstr "אתר מארח"

#: weblate/templates/data.html:131
msgid "Note"
msgstr "פתק"

#: weblate/templates/data.html:138 weblate/templates/data.html:143
#: weblate/templates/data.html:148
msgid "Browse the documentation for detailed instructions"
msgstr "ניתן לעיין בתיעוד לקבלת הנחיות מפורטות"

#: weblate/templates/dictionaries.html:7 weblate/templates/dictionary.html:9
#: weblate/templates/edit_dictionary.html:8
msgid "glossaries"
msgstr "מונחונים"

#: weblate/templates/dictionaries.html:15 weblate/templates/language.html:39
#: weblate/templates/languages.html:16 weblate/templates/list-projects.html:10
#: weblate/templates/project.html:106 weblate/templates/project.html:140
#: weblate/templates/translation.html:126
#: weblate/templates/translation.html:339
msgid "Words"
msgstr "מילים"

#: weblate/templates/dictionary.html:21
msgid "Browse"
msgstr "עיון"

#: weblate/templates/dictionary.html:23
msgid "Add new word"
msgstr "הוספת מילה חדשה"

#: weblate/templates/dictionary.html:26
msgid "Import glossary"
msgstr "יבוא מונחון"

#: weblate/templates/dictionary.html:30
msgid "Export glossary"
msgstr "יצוא מונחון"

#: weblate/templates/dictionary.html:33
msgid "Comma separated values (CSV)"
msgstr "ערכים מופרדים בפסיקים (CSV)‎"

#: weblate/templates/dictionary.html:34
msgid "Gettext (PO)"
msgstr "Gettext (PO)‎"

#: weblate/templates/dictionary.html:35
msgid "XML Localization Interchange File Format (XLIFF)"
msgstr "קובץ בתבנית החלפת שפה ב־XML‏ (XLIFF)"

#: weblate/templates/dictionary.html:36
msgid "TermBase eXchange (TBX)"
msgstr "TermBase eXchange (TBX)‎"

#: weblate/templates/dictionary.html:39
#: weblate/templates/edit_dictionary.html:35 weblate/templates/index.html:36
#: weblate/templates/language-project.html:17
#: weblate/templates/language.html:17 weblate/templates/project.html:34
#: weblate/templates/subproject.html:37 weblate/templates/translate.html:224
#: weblate/templates/translation.html:37
msgid "History"
msgstr "היסטוריה"

#: weblate/templates/dictionary.html:54 weblate/templates/matrix.html:17
#: weblate/templates/search.html:29 weblate/templates/source-review.html:25
#: weblate/templates/translate.html:148 weblate/templates/translate.html:232
#: weblate/templates/translate.html:346 weblate/templates/translate.html:433
#: weblate/trans/forms.py:309 weblate/trans/forms.py:945
msgid "Source"
msgstr "מקור"

#: weblate/templates/dictionary.html:55
#: weblate/templates/js/translations.html:9
#: weblate/templates/last-changes-content.html:11
#: weblate/templates/translate.html:232 weblate/templates/translate.html:295
#: weblate/templates/translate.html:345 weblate/templates/translate.html:434
#: weblate/trans/forms.py:311 weblate/trans/forms.py:946
#: weblate/trans/forms.py:1313
msgid "Translation"
msgstr "תרגום"

#: weblate/templates/dictionary.html:67 weblate/templates/js/detail.html:19
#: weblate/templates/js/detail.html:28
#: weblate/templates/js/translations.html:10
#: weblate/templates/js/translations.html:19 weblate/templates/replace.html:33
#: weblate/templates/screenshots/screenshot_list.html:36
#: weblate/templates/zen-units.html:20
msgid "Edit"
msgstr "עריכה"

#: weblate/templates/dictionary.html:76
#: weblate/templates/js/git-status.html:211
#: weblate/templates/list-comments.html:23
#: weblate/templates/screenshots/screenshot_detail.html:118
#: weblate/templates/screenshots/screenshot_list.html:43
#: weblate/templates/translate.html:282
msgid "Delete"
msgstr "מחיקה"

#: weblate/templates/dictionary.html:85
msgid "No words found!"
msgstr "לא נמצאו מילים!"

#: weblate/templates/dictionary.html:95 weblate/templates/js/detail.html:42
#: weblate/templates/manage-access.html:72 weblate/templates/translate.html:447
msgid "Add"
msgstr "הוספה"

#: weblate/templates/dictionary.html:107
msgid "Import"
msgstr "יבוא"

#: weblate/templates/dictionary.html:115
msgid "Browse all glossary changes"
msgstr "עיון בכל השינויים במונחון"

#: weblate/templates/edit_dictionary.html:20
msgid "Change word"
msgstr "שינוי מילה"

#: weblate/templates/engage.html:18
#, python-format
msgid "Get involved in %(project)s."
msgstr "גם אני רוצה לקחת חלק במיזם %(project)s."

#: weblate/templates/engage.html:21
msgid "Hi, and thank you for your interest."
msgstr "שלום, ותודה לך על ההתעניינות."

#: weblate/templates/engage.html:24
#, python-format
msgid ""
"%(project)s is being translated using <a href=\"%(weblate_url)s\">Weblate</"
"a>, a web tool designed to ease translating for both developers and "
"translators."
msgstr ""
"המיזם %(project)s מתורגם באמצעות <a href=\"%(weblate_url)s\">Weblate</a>, "
"כלי מקוון שנועד להקל על מלאכת התרגום הן על מפתחים והן על מתרגמים."

#: weblate/templates/engage.html:31
#, python-format
msgid ""
"If you would like to contribute to translation of %(project)s, you need to "
"<a href=\"%(reg_url)s\">register on this server</a>."
msgstr ""
"אם ברצונך לתרום לתרגום המיזם %(project)s, עליך <a href=\"%(reg_url)s"
"\">להירשם לשרת זה</a>."

#: weblate/templates/engage.html:35
msgid ""
"This translation is open only to a limited group of translators, if you want "
"to contribute please get in touch with the project maintainers."
msgstr ""
"תרגום זה פתוח לקבוצת מתרגמים מוגבלת, כדי להשתתף, נא ליצור קשר עם המתחזקים של "
"המיזם."

#: weblate/templates/engage.html:39
#, python-format
msgid ""
"Once you have activated your account, proceed to the <a href=\"%(url)s"
"\">translation section</a>."
msgstr ""
"לאחר הפעלת את החשבון שלך, עליך להמשיך ל<a href=\"%(url)s\">אגף התרגום</a>."

#: weblate/templates/footer.html:5
#, python-format
msgid "Powered by <a href=\"%(weblate_url)s\">Weblate %(version)s</a>"
msgstr "מופעל על גבי <a href=\"%(weblate_url)s\">Weblate %(version)s</a>"

#: weblate/templates/footer.html:8
msgid "Service status"
msgstr "מצב שירות"

#: weblate/templates/git-commit-info.html:3
#, python-format
msgid "Commit %(hash)s"
msgstr "הגשה %(hash)s"

#: weblate/templates/git-commit-info.html:4
#, python-format
msgid "Authored by %(author)s on %(date)s"
msgstr "נכתבה ע״י %(author)s ביום %(date)s"

#: weblate/templates/glossary-embed.html:14
msgid "Copy word into translation"
msgstr "העתקת מילה לתרגום"

#: weblate/templates/glossary-embed.html:14 weblate/trans/forms.py:242
msgid "Copy"
msgstr "העתקה"

#: weblate/templates/glossary-embed.html:21
msgid "No related strings found in the glossary."
msgstr "לא נמצאו מחרוזות דומות במונחון."

#: weblate/templates/i18n.html:19
msgid "Your password must be stronger."
msgstr "הססמה שלך חייבת להיות מורכבת יותר."

#: weblate/templates/i18n.html:20
msgid "Use a few words, avoid common phrases."
msgstr "יש להשתמש במספר מילים, להימנע מביטויים שכיחים."

#: weblate/templates/i18n.html:21
msgid "No need for symbols, digits, or uppercase letters."
msgstr "אין צורך בסימנים מיוחד, ספרות או אותיות גדולות."

#: weblate/templates/i18n.html:22
msgid "Add another word or two. Uncommon words are better."
msgstr "עדיף להוסיף עוד מילה או שתיים. מילים לא נפוצות מומלצות יותר."

#: weblate/templates/i18n.html:23
msgid "Straight rows of keys are easy to guess."
msgstr "שורות ישרות של מקשים הן קלות לניחוש."

#: weblate/templates/i18n.html:24
msgid "Short keyboard patterns are easy to guess."
msgstr "תבניות מקלדת קצרות קלות לניחוש."

#: weblate/templates/i18n.html:25
msgid "Use a longer keyboard pattern with more turns."
msgstr "יש להשתמש בתבניות מקלדת ארוכות יותר עם יותר פניות."

#: weblate/templates/i18n.html:26
msgid "Repeats like \"aaa\" are easy to guess."
msgstr "חזור כגון „aaa“ קלות לניחוש."

#: weblate/templates/i18n.html:27
msgid ""
"Repeats like \"abcabcabc\" are only slightly harder to guess than \"abc\"."
msgstr "חזרות כגון „abcabcabc“ קצת יותר מורכבות לניחוש מאשר „abc“."

#: weblate/templates/i18n.html:28
msgid "Avoid repeated words and characters."
msgstr "יש להימנע מחזרה של מילים ותווים."

#: weblate/templates/i18n.html:29
msgid "Sequences like \"abc\" or \"6543\" are easy to guess."
msgstr "רצפים כגון „abc” או „6543” הם קלים לניחוש."

#: weblate/templates/i18n.html:30
msgid "Avoid sequences."
msgstr "יש להימנע מרצפים."

#: weblate/templates/i18n.html:31
msgid "Recent years are easy to guess."
msgstr "שנים אחרונות קלות לניחוש."

#: weblate/templates/i18n.html:32
msgid "Avoid recent years."
msgstr "יש להימנע משנים אחרונות."

#: weblate/templates/i18n.html:33
msgid "Avoid years that are associated with you."
msgstr "יש להימנע משנים שקשורות אליך."

#: weblate/templates/i18n.html:34
msgid "Dates are often easy to guess."
msgstr "תאריכים בדרך כלל קל לנחש."

#: weblate/templates/i18n.html:35
msgid "Avoid dates and years that are associated with you."
msgstr "יש להימנע מתאריכים ושנים שקשורות אליך."

#: weblate/templates/i18n.html:36
msgid "This is a top-10 common password."
msgstr "ססמה זו היא מבין 10 הנפוצות ביותר."

#: weblate/templates/i18n.html:37
msgid "This is a top-100 common password."
msgstr "ססמה זו היא מבין 100 הנפוצות ביותר."

#: weblate/templates/i18n.html:38
msgid "This is a very common password."
msgstr "זוהי ססמה נפוצה מאוד."

#: weblate/templates/i18n.html:39
msgid "This is similar to a commonly used password."
msgstr "ססמה זו דומה לססמה נפוצה מאוד."

#: weblate/templates/i18n.html:40
msgid "A word by itself is easy to guess."
msgstr "מילה לכשעצמה קלה לניחוש."

#: weblate/templates/i18n.html:41
msgid "Names and surnames by themselves are easy to guess."
msgstr "שמות ושמות משפחה לכשעצמם קלים לניחוש."

#: weblate/templates/i18n.html:42
msgid "Common names and surnames are easy to guess."
msgstr "שמות נפוצים ושמות משפחה קלים לניחוש."

#: weblate/templates/i18n.html:43
msgid "Capitalization doesn't help very much."
msgstr "אותיות גדולות לא עוזרות במיוחד."

#: weblate/templates/i18n.html:44
msgid "All-uppercase is almost as easy to guess as all-lowercase."
msgstr "כשכלל האותיות גדולות קל לנחש בערך כמו כשכל האותיות קטנות."

#: weblate/templates/i18n.html:45
msgid "Reversed words aren't much harder to guess."
msgstr "גם מילים הפוכות די קל לנחש."

#: weblate/templates/i18n.html:46
msgid "Predictable substitutions like '@' instead of 'a' don't help very much."
msgstr "החלפות צפויות כגון ‚@‘ במקום ‚a‘ לא עוזרות במיוחד."

#: weblate/templates/index.html:11
#, python-format
msgid "This site runs <a href=\"%(weblate_url)s\">Weblate</a> demo server."
msgstr "אתר זה מריץ שרת הדגמה של <a href=\"%(weblate_url)s\">Weblate</a>."

#: weblate/templates/index.html:13
#, python-format
msgid ""
"This site runs <a href=\"%(weblate_url)s\">Weblate</a> for translating the "
"software projects listed below."
msgstr ""
"אתר זה מריץ <a href=\"%(weblate_url)s\">Weblate</a> לטובת תרגום מיזמי התכנה "
"הרשומים להלן."

#: weblate/templates/index.html:15
msgid ""
"You need to be logged in to translate, otherwise you can only make "
"suggestions."
msgstr "עליך להיכנס כדי לתרגם, אחרת תהיה לך אפשרות להציע הצעות בלבד."

#: weblate/templates/index.html:33 weblate/templates/project.html:31
#: weblate/templates/subproject.html:34 weblate/templates/translation.html:34
msgid "Insights"
msgstr "תובנות"

#: weblate/templates/index.html:37 weblate/templates/language-project.html:18
#: weblate/templates/language.html:18 weblate/templates/project.html:35
#: weblate/templates/subproject.html:38 weblate/templates/translation.html:38
msgid "Activity"
msgstr "פעילות"

#: weblate/templates/index.html:43 weblate/templates/language-project.html:21
#: weblate/templates/language.html:22 weblate/templates/project.html:42
#: weblate/templates/subproject.html:48 weblate/templates/translation.html:52
msgid "Tools"
msgstr "כלים"

#: weblate/templates/index.html:46 weblate/templates/index.html:113
#: weblate/templates/language-project.html:24
#: weblate/templates/language-project.html:49 weblate/templates/project.html:45
#: weblate/templates/project.html:185
#: weblate/templates/screenshots/screenshot_detail.html:77
#: weblate/templates/search-form.html:6 weblate/templates/search-form.html:11
#: weblate/templates/search.html:15 weblate/templates/subproject.html:51
#: weblate/templates/subproject.html:136 weblate/templates/translate.html:57
#: weblate/templates/translation.html:31 weblate/templates/translation.html:293
#: weblate/templates/translation.html:298 weblate/templates/zen.html:36
msgid "Search"
msgstr "חיפוש"

#: weblate/templates/index.html:47
msgid "Summary of languages"
msgstr "תקציר שפות"

#: weblate/templates/index.html:48
msgid "All projects"
msgstr "כל המיזמים"

#: weblate/templates/index.html:49
msgid "Checks overview"
msgstr "סקירת בדיקות"

#: weblate/templates/index.html:51 weblate/templates/share.html:13
#: weblate/templates/widgets-root.html:5 weblate/templates/widgets.html:6
msgid "Widgets"
msgstr "וידג׳טים"

#: weblate/templates/index.html:67
msgid ""
"Choose what languages you want in the preferences, to see overview of "
"available translations for those languages in your watched projects."
msgstr ""
"יש לבחור את השפות הרצויות לך בהעדפות כדי שתופיע כאן סקירה של התרגומים "
"הזמינים לשפות האלו במיזמים שברשימת המעקב שלך."

#: weblate/templates/index.html:70 weblate/templates/index.html:82
#: weblate/templates/index.html:95 weblate/templates/index.html:106
msgid "Manage your languages"
msgstr "ניהול השפות שלך"

#: weblate/templates/index.html:80
msgid ""
"Choose languages you speak in the preferences, to see an overview of all "
"projects that feature those languages here."
msgstr ""
"יש לבחור את השפות בהן יש לך בקיאות בהעדפות כדי שתופיע כאן סקירה של כל "
"המיזמים שמציעים את השפות האלו."

#: weblate/templates/index.html:92
msgid ""
"Could not find any suggestions for you, please choose your languages in the "
"preferences to get some."
msgstr ""
"לא ניתן למצוא הצעות עבורך, נא לבחור את השפות שלך בהעדפות כדי לקבל הצעות."

#: weblate/templates/index.html:97
msgid "Register to manage your languages"
msgstr "יש להירשם כדי לנהל את השפות שלך"

#: weblate/templates/js/changes.html:5 weblate/templates/subproject.html:161
msgid "Browse all component changes"
msgstr "עיון בכל השינויים ברכיבים"

#: weblate/templates/js/detail.html:17 weblate/templates/js/translations.html:8
#: weblate/wladmin/templates/admin/performance.html:55
#: weblate/wladmin/templates/admin/report.html:8
msgid "Status"
msgstr "מצב"

#: weblate/templates/js/detail.html:50 weblate/templates/list-checks.html:9
#, python-format
msgid "Ignore: %(check)s"
msgstr "התעלמות: %(check)s"

#: weblate/templates/js/detail.html:77 weblate/templates/translate.html:469
msgid "Screenshot context"
msgstr "הקשר צילום המסך"

#: weblate/templates/js/detail.html:84 weblate/templates/translate.html:477
msgid "No screenshot currently associated!"
msgstr "אין צילום מסך משוייך כרגע!"

#: weblate/templates/js/detail.html:87 weblate/templates/subproject.html:77
msgid "Manage screenshots"
msgstr "ניהול צילומי מסך"

#: weblate/templates/js/detail.html:97
#: weblate/templates/screenshots/screenshot_list.html:58
msgid "Add new screenshot"
msgstr "הוספת צילום מסך חדש"

#: weblate/templates/js/detail.html:103
#: weblate/templates/screenshots/screenshot_list.html:63
#: weblate/templates/translation.html:257
#: weblate/templates/translation.html:268
msgid "Upload"
msgstr "העלאה"

#: weblate/templates/js/detail.html:115
msgid "User comments"
msgstr "הערות משתמשים"

#: weblate/templates/js/git-status.html:18
#: weblate/templates/mail/merge_failure.html:21
msgid "Repository status"
msgstr "מצב מאגר"

#: weblate/templates/js/git-status.html:21
msgid "There are some uncommitted changes!"
msgstr "ישנם כמה שינויים שלא הוגשו!"

#: weblate/templates/js/git-status.html:25
msgid "There has been a merge failure in the repository:"
msgstr "אירעה שגיאת מיזוג במאגר:"

#: weblate/templates/js/git-status.html:27
msgid "Check the FAQ for information on how to resolve this."
msgstr "ניתן לעיין בעמוד השו״ת לקבלת מידע לפתרון בעיה זו."

#: weblate/templates/js/git-status.html:31
msgid "The remote repository needs to be merged!"
msgstr "יש למזג את המאגר המרוחק!"

#: weblate/templates/js/git-status.html:34
msgid "There are some new commits in the local repository."
msgstr "ישנן כמה הגשות חדשות במאגר המקומי."

#: weblate/templates/js/git-status.html:37
msgid "The local repository is up to date."
msgstr "המאגר המקומי עדכני."

#: weblate/templates/js/git-status.html:45
msgid "Last remote commit:"
msgstr "ההגשה המרוחקת האחרונה:"

#: weblate/templates/js/git-status.html:52
msgid "Repository containing Weblate translations:"
msgstr "מאגר שמכיל תרגומי Weblate:"

#: weblate/templates/js/git-status.html:62
msgid "Repository details"
msgstr "פרטי מאגר"

#: weblate/templates/js/git-status.html:74
msgid "Repository changes"
msgstr "שינויים במאגר"

#: weblate/templates/js/git-status.html:102
msgid "Repository tools"
msgstr "כלי מאגרים"

#: weblate/templates/js/git-status.html:112 weblate/templates/project.html:61
#: weblate/templates/subproject.html:69 weblate/templates/translation.html:74
msgid "Commit"
msgstr "הגשה"

#: weblate/templates/js/git-status.html:116
msgid "Commit pending changes to the local repository"
msgstr "הגשת השינויים הממתינים למאגר המקומי"

#: weblate/templates/js/git-status.html:126
msgid "Pull"
msgstr "משיכה"

#: weblate/templates/js/git-status.html:130
msgid "Pull changes from the remote repository"
msgstr "משיכת השינויים מהמאגר המרוחק"

#: weblate/templates/js/git-status.html:140
msgid "Push"
msgstr "דחיפה"

#: weblate/templates/js/git-status.html:144
msgid "Push changes to the remote repository"
msgstr "דחיפת השינויים אל המאגר המרוחק"

#: weblate/templates/js/git-status.html:154
#: weblate/trans/models/subproject.py:100
msgid "Rebase"
msgstr "החלפת בסיס"

#: weblate/templates/js/git-status.html:158
msgid "Rebase local changes onto the remote repository"
msgstr "החלפת בסיס השינויים המקומיים למאגר המרוחק"

#: weblate/templates/js/git-status.html:168
msgid "Reset"
msgstr "איפוס"

#: weblate/templates/js/git-status.html:172
msgid "Reset all changes in the local repository"
msgstr "איפוס כל השינויים במאגר המקומי"

#: weblate/templates/js/git-status.html:184
msgid "Unlock"
msgstr "שחרור"

#: weblate/templates/js/git-status.html:188
msgid "Allow changes to the local repository"
msgstr "לאפשר שינויים למאגר המקומי"

#: weblate/templates/js/git-status.html:196
msgid "Lock"
msgstr "נעילה"

#: weblate/templates/js/git-status.html:200
msgid "Prevent any changes in the local repository"
msgstr "מניעת שינויים במאגר המקומי"

#: weblate/templates/js/git-status.html:215
msgid "Removes current translation from the repository."
msgstr "הסרת התרגומים הנוכחיים מהמאגר."

#: weblate/templates/language-project.html:16 weblate/templates/project.html:25
#: weblate/trans/models/subproject.py:520
msgid "Components"
msgstr "רכיבים"

#: weblate/templates/language-project.html:25
#: weblate/templates/language.html:25 weblate/templates/legend.html:11
#: weblate/templates/progress.html:11 weblate/templates/project.html:50
#: weblate/templates/source-review.html:27 weblate/templates/translate.html:523
#: weblate/trans/views/checks.py:75
msgid "Failing checks"
msgstr "בדיקות שנכשלו"

#: weblate/templates/language-project.html:26
#: weblate/templates/language.html:26 weblate/templates/project.html:51
#: weblate/templates/stats.html:98
msgid "Ignored checks"
msgstr "בדיקות שנדחו"

#: weblate/templates/language-project.html:40
#: weblate/templates/language.html:103
msgid "Browse all language changes"
msgstr "עיון בשינויים בכל השפות"

#: weblate/templates/language.html:19 weblate/templates/project.html:28
msgid "Glossaries"
msgstr "מונחונים"

#: weblate/templates/language.html:38 weblate/templates/languages.html:15
#: weblate/templates/list-projects.html:9
#: weblate/templates/list-translations.html:8
#: weblate/templates/project.html:105 weblate/templates/project.html:139
#: weblate/templates/stats.html:20 weblate/templates/translation.html:350
#: weblate/trans/templatetags/translations.py:523
msgid "Translated"
msgstr "תורגמו"

#: weblate/templates/language.html:70
#, python-format
msgid "Plural: %(source_description)s"
msgstr "ריבוי: %(source_description)s"

#: weblate/templates/language.html:81
msgid "Plurals"
msgstr "רבים"

#: weblate/templates/language.html:116
msgid "There are no glossaries defined for this language."
msgstr "אין מאגרי מונחים שהוגדרו לשפה זו."

#: weblate/templates/last-changes-content.html:9
#: weblate/templates/stats.html:19 weblate/templates/stats.html:41
msgid "User"
msgstr "משתמש"

#: weblate/templates/last-changes-content.html:33
msgid "Revert to this translation"
msgstr "שחזור לתרגום זה"

#: weblate/templates/last-changes-content.html:33
msgid "Revert"
msgstr "שחזור"

#: weblate/templates/last-changes-content.html:55
msgid "No matching activity found."
msgstr "לא נמצאה פעילות תואמת."

#: weblate/templates/legend.html:5 weblate/templates/progress.html:5
#: weblate/trans/forms.py:434 weblate/trans/templatetags/translations.py:518
msgid "Approved"
msgstr "אושרה"

#: weblate/templates/legend.html:8 weblate/templates/progress.html:8
msgid "Good"
msgstr "טובה"

#: weblate/templates/legend.html:14 weblate/templates/progress.html:14
#: weblate/trans/forms.py:414 weblate/trans/forms.py:432
#: weblate/trans/templatetags/translations.py:508
msgid "Needs editing"
msgstr "טעונת שיפור"

#: weblate/templates/list-comments.html:12
msgid "Translation comment"
msgstr "הערת תרגום"

#: weblate/templates/list-comments.html:14 weblate/templates/translate.html:134
#: weblate/templates/zen-units.html:27
msgid "Source string comment"
msgstr "הערת מחרוזת מקור"

#: weblate/templates/list-translations.html:9
#: weblate/templates/list-translations.html:20
msgctxt "Number of untranslated strings"
msgid "Untranslated"
msgstr "ללא תרגום"

#: weblate/templates/list-translations.html:10
#: weblate/templates/list-translations.html:21
msgctxt "Number of translated words"
msgid "Words"
msgstr "מילים"

#: weblate/templates/list-translations.html:11
#: weblate/templates/list-translations.html:22
msgctxt "Number of strings needing review"
msgid "Review"
msgstr "סקירה"

#: weblate/templates/list-translations.html:12
#: weblate/templates/list-translations.html:23
msgctxt "Number of failing checks"
msgid "Checks"
msgstr "בדיקות"

#: weblate/templates/list-translations.html:13
#: weblate/templates/list-translations.html:24
msgctxt "Number of suggestions"
msgid "Suggestions"
msgstr "הצעות"

#: weblate/templates/list-translations.html:16
msgid "Configure columns"
msgstr "הגדרת עמודות"

#: weblate/templates/list-translations.html:34
#: weblate/templates/translation.html:111
msgid "This translation is being used as source strings within this component."
msgstr "תרגום זה משמש כמחרוזות המקור ברכיב זה."

#: weblate/templates/list-translations.html:34
msgid "source"
msgstr "מקור"

#: weblate/templates/list-translations.html:39
#, python-format
msgid "%(words)s word to translate!"
msgid_plural "%(words)s words to translate!"
msgstr[0] "מילה אחת לתרגום!"
msgstr[1] "%(words)s מילים לתרגום!"
msgstr[2] "%(words)s מילים לתרגום!"
msgstr[3] "%(words)s מילים לתרגום!"

#: weblate/templates/list-translations.html:42
#, python-format
msgid "There is %(count)s string needing review."
msgid_plural "There are %(count)s strings needing review."
msgstr[0] "ישנה מחרוזת אחת שדורשת סקירה."
msgstr[1] "ישנן %(count)s מחרוזות שדורשות סקירה."
msgstr[2] "ישנן %(count)s מחרוזות שדורשות סקירה."
msgstr[3] "ישנן %(count)s מחרוזות שדורשות סקירה."

#: weblate/templates/list-translations.html:51
#, python-format
msgid "There is %(count)s failing check."
msgid_plural "There are %(count)s failing checks."
msgstr[0] "אחת הבדיקות נכשלה."
msgstr[1] "%(count)s מהבדיקות נכשלו."
msgstr[2] "%(count)s מהבדיקות נכשלו."
msgstr[3] "%(count)s מהבדיקות נכשלו."

#: weblate/templates/list-translations.html:60
#, python-format
msgid "There is %(count)s suggestion."
msgid_plural "There are %(count)s suggestions."
msgstr[0] "יש הצעה אחת."
msgstr[1] "יש %(count)s הצעות."
msgstr[2] "יש %(count)s הצעות."
msgstr[3] "יש %(count)s הצעות."

#: weblate/templates/list-translations.html:69
#, python-format
msgid "There is %(count)s not translated string."
msgid_plural "There are %(count)s not translated strings."
msgstr[0] "יש מחרוזת אחת שטרם תורגמה."
msgstr[1] "יש %(count)s מחרוזות שטרם תורגמו."
msgstr[2] "יש %(count)s מחרוזות שטרם תורגמו."
msgstr[3] "יש %(count)s מחרוזות שטרם תורגמו."

#: weblate/templates/list-translations.html:69
#: weblate/templates/list-translations.html:71
#: weblate/templates/translate.html:92 weblate/templates/translation.html:121
msgid "Translate"
msgstr "תרגום"

#: weblate/templates/list-translations.html:71
#, python-format
msgid "There is %(count)s translated string."
msgid_plural "There are %(count)s translated strings."
msgstr[0] "מחרוזת אחת תורגמה."
msgstr[1] "%(count)s מחרוזות תורגמו."
msgstr[2] "%(count)s מחרוזות תורגמו."
msgstr[3] "%(count)s מחרוזות תורגמו."

#: weblate/templates/mail/account_activity.html:7
#: weblate/templates/mail/account_activity.txt:1
#: weblate/templates/mail/activation.html:7
#: weblate/templates/mail/activation.txt:1
#: weblate/templates/mail/changed_translation.html:7
#: weblate/templates/mail/changed_translation.txt:1
#: weblate/templates/mail/merge_failure.html:7
#: weblate/templates/mail/merge_failure.txt:1
#: weblate/templates/mail/new_comment.html:7
#: weblate/templates/mail/new_comment.txt:1
#: weblate/templates/mail/new_language.html:7
#: weblate/templates/mail/new_language.txt:1
#: weblate/templates/mail/new_string.html:7
#: weblate/templates/mail/new_string.txt:1
#: weblate/templates/mail/new_suggestion.html:7
#: weblate/templates/mail/new_suggestion.txt:1
#: weblate/templates/mail/new_translation.html:7
#: weblate/templates/mail/new_translation.txt:1
#: weblate/templates/mail/parse_error.html:7
#: weblate/templates/mail/parse_error.txt:1
#: weblate/templates/mail/remove.html:7 weblate/templates/mail/remove.txt:1
#: weblate/templates/mail/reset.html:7 weblate/templates/mail/reset.txt:1
msgid "Hi,"
msgstr "שלום,"

#: weblate/templates/mail/account_activity.html:11
#: weblate/templates/mail/account_activity.txt:3
#, python-format
msgid "There has been a change in your account at %(site_title)s:"
msgstr "נערך שינוי בחשבון שלך באתר %(site_title)s:"

#: weblate/templates/mail/account_activity.html:18
#: weblate/templates/mail/account_activity.txt:7
msgid "IP address:"
msgstr "כתובת IP:"

#: weblate/templates/mail/account_activity.html:19
#: weblate/templates/mail/account_activity.txt:8
msgid "User agent:"
msgstr "סוכן משתמש:"

#: weblate/templates/mail/account_activity.html:22
#: weblate/templates/mail/account_activity.txt:10
msgid ""
"If you did not request this change, please notify us as soon as possible "
"using following form:"
msgstr ""
"אם לא הגשת בקשה לשינוי שכזה, נא לדווח לנו במהירות האפשרית באמצעות הטופס הבא:"

#: weblate/templates/mail/account_activity_subject.txt:4
#, python-format
msgid "Activity on your account at %(site_title)s"
msgstr "פעילות בחשבון שלך באתר %(site_title)s"

#: weblate/templates/mail/activation.html:11
#: weblate/templates/mail/activation.txt:3
#, python-format
msgid ""
"This is an automatic email to help you complete your registration with "
"%(site_title)s."
msgstr ""
"זוהי הודעת דוא״ל אוטומטית כדי לעזור לך להשלים את הרישום שלך לאתר "
"%(site_title)s."

#: weblate/templates/mail/activation.html:15
#: weblate/templates/mail/activation.txt:5
#: weblate/templates/mail/remove.html:15 weblate/templates/mail/remove.txt:5
#: weblate/templates/mail/reset.html:15 weblate/templates/mail/reset.txt:5
msgid ""
"Please open the following link in your web browser. If the link is split "
"over several lines, you may need to copy it in the address bar."
msgstr ""
"נא לפתוח את הקישור הבא בעזרת הדפדפן שלך. אם הקישור מפוצל על גבי מספר שורות, "
"יתכן שיהיה עדיף לך להעתיק אותו לשורת הכתובות."

#: weblate/templates/mail/activation.html:23
#: weblate/templates/mail/activation.txt:9
#: weblate/templates/mail/remove.html:23 weblate/templates/mail/remove.txt:9
#: weblate/templates/mail/reset.html:23 weblate/templates/mail/reset.txt:9
msgid "If there is a problem with your registration, please contact us:"
msgstr "אם התגלתה בעיה ברישום שלך, נא ליצור עמנו קשר:"

#: weblate/templates/mail/activation_subject.txt:4
#, python-format
msgid "Your registration on %(site_title)s"
msgstr "הרשמתך באתר %(site_title)s"

#: weblate/templates/mail/base.html:31 weblate/templates/mail/signature.txt:2
msgid "Sent by Weblate translation system"
msgstr "נשלח על ידי מערכת התרגום Weblate"

#: weblate/templates/mail/base.html:33
msgid "Change subscription settings"
msgstr "שינוי הגדרות מינוי"

#: weblate/templates/mail/changed_translation.html:11
#: weblate/templates/mail/changed_translation.txt:3
#, python-format
msgid ""
"There has been a change in translation on %(translation)s at %(site_title)s."
msgstr "התרגום %(translation)s באתר %(site_title)s השתנה."

#: weblate/templates/mail/changed_translation.html:18
#: weblate/templates/mail/changed_translation.txt:5
#: weblate/templates/mail/new_comment.html:17
#: weblate/templates/mail/new_comment.txt:5
#: weblate/templates/mail/new_suggestion.html:18
#: weblate/templates/mail/new_suggestion.txt:5
#: weblate/templates/mail/new_translation.html:18
#: weblate/templates/mail/new_translation.txt:5
msgid "Source string:"
msgstr "מחרוזת מקור:"

#: weblate/templates/mail/changed_translation.html:28
#: weblate/templates/mail/changed_translation.txt:9
#: weblate/templates/mail/new_translation.html:28
#: weblate/templates/mail/new_translation.txt:9
msgid "Translation:"
msgstr "תרגום:"

#: weblate/templates/mail/changed_translation.html:38
#: weblate/templates/mail/new_suggestion.html:39
msgid "Translation change:"
msgstr "שינוי בתרגום:"

#: weblate/templates/mail/changed_translation.html:48
#: weblate/templates/mail/changed_translation.txt:17
#: weblate/templates/mail/new_comment.html:38
#: weblate/templates/mail/new_comment.txt:13
#: weblate/templates/mail/new_translation.html:38
#: weblate/templates/mail/new_translation.txt:15
msgid "You can edit this string at:"
msgstr "ניתן לערוך מחרוזת זו בכתובת:"

#: weblate/templates/mail/changed_translation.txt:13
msgid "Previous translation:"
msgstr "תרגום קודם:"

#: weblate/templates/mail/changed_translation_subject.txt:3
#, python-format
msgid "Changed translation in %(translation)s"
msgstr "תרגום שונה בתוך %(translation)s"

#: weblate/templates/mail/footer.html:3 weblate/templates/mail/footer.txt:1
msgid "Translation summary:"
msgstr "סיכום תרגום:"

#: weblate/templates/mail/footer.html:7 weblate/templates/mail/footer.txt:3
msgid "Total strings:"
msgstr "סך מחרוזות:"

#: weblate/templates/mail/footer.html:10 weblate/templates/mail/footer.txt:4
msgid "Translated strings:"
msgstr "מחרוזות מתורגמות:"

#: weblate/templates/mail/footer.html:13 weblate/templates/mail/footer.txt:5
msgid "Untranslated strings:"
msgstr "מחרוזות לא מתורגמות:"

#: weblate/templates/mail/footer.html:16 weblate/templates/mail/footer.txt:6
msgid "Strings marked for review:"
msgstr "מחרוזות טעונות שיפור:"

#: weblate/templates/mail/footer.html:20
#, python-format
msgid ""
"You can translate at <a href=\"%(translation_url)s\">%(translation_url)s</a>"
msgstr ""
"ניתן לתרגם בכתובת <a href=\"%(translation_url)s\">%(translation_url)s</a>"

#: weblate/templates/mail/footer.txt:8
#, python-format
msgid "You can translate at %(translation_url)s"
msgstr "ניתן לתרגם בכתובת %(translation_url)s"

#: weblate/templates/mail/merge_failure.html:11
#: weblate/templates/mail/merge_failure.txt:3
#, python-format
msgid "There has been a merge failure on %(subproject)s at %(site_title)s."
msgstr "אירעה שגיאת מיזוג תחת %(subproject)s באתר %(site_title)s."

#: weblate/templates/mail/merge_failure.html:15
#: weblate/templates/mail/parse_error.html:15
msgid "Error message"
msgstr "הודעת שגיאה"

#: weblate/templates/mail/merge_failure.html:30
#: weblate/templates/mail/merge_failure.txt:13
msgid "Repository with Weblate translations:"
msgstr "מאגר עם תרגומי Weblate:"

#: weblate/templates/mail/merge_failure.html:36
#: weblate/templates/mail/merge_failure.txt:17
msgid "Check our FAQ for information how to resolve this."
msgstr "ניתן לעיין בעמוד השו״ת שלנו לקבלת מידע לפתרון בעיה זו."

#: weblate/templates/mail/merge_failure.txt:5
#: weblate/templates/mail/parse_error.txt:5
msgid "Error message:"
msgstr "הודעת שגיאה:"

#: weblate/templates/mail/merge_failure.txt:9
msgid "Repository status:"
msgstr "מצב מאגר:"

#: weblate/templates/mail/merge_failure_subject.txt:3
#, python-format
msgid "Merge failure in %(subproject)s"
msgstr "כשל מיזוג בתוך %(subproject)s"

#: weblate/templates/mail/new_comment.html:11
#: weblate/templates/mail/new_comment.txt:3
#, python-format
msgid "There has been a new comment on %(subproject)s at %(site_title)s."
msgstr "פורסמה תגובה חדשה תחת %(subproject)s באתר %(site_title)s."

#: weblate/templates/mail/new_comment.html:28
#: weblate/templates/mail/new_comment.txt:9
msgid "Comment:"
msgstr "הערה:"

#: weblate/templates/mail/new_comment_subject.txt:3
#, python-format
msgid "New comment in %(subproject)s"
msgstr "הערה חדשה בתוך %(subproject)s"

#: weblate/templates/mail/new_contributor.html:7
#: weblate/templates/mail/new_contributor.txt:1
msgid "Good news,"
msgstr "חדשות טובות,"

#: weblate/templates/mail/new_contributor.html:11
#: weblate/templates/mail/new_contributor.txt:3
#, python-format
msgid ""
"The user %(username)s has just made a first contribution to %(translation)s "
"at %(site_title)s."
msgstr ""
"הוגשה התרומה הראשונה על ידי %(username)s במיזם %(translation)s באתר "
"%(site_title)s."

#: weblate/templates/mail/new_contributor_subject.txt:3
#, python-format
msgid "New contributor in %(translation)s"
msgstr "משתתף חדש בתרגום %(translation)s"

#: weblate/templates/mail/new_language.html:11
#: weblate/templates/mail/new_language.txt:3
#, python-format
msgid ""
"There has been a request for new language on %(translation)s at "
"%(site_title)s."
msgstr "התקבלה בקשה לשפה חדשה במיזם %(translation)s באתר %(site_title)s."

#: weblate/templates/mail/new_language.html:15
#: weblate/templates/mail/new_language.txt:5
msgid ""
"Please add the language file to VCS, Weblate will automatically discover it "
"on next update."
msgstr ""
"נא להוסיף את קובץ השפה למערכת ניהול הגרסאות, הקובץ יתגלה אוטומטית על ידי "
"Weblate בעדכון הבא."

#: weblate/templates/mail/new_language.html:20
#, python-format
msgid ""
"More information on adding new language files is available in <a href="
"\"%(doc_url)s\">the documentation</a>."
msgstr ""
"מידע נוסף על הוספת קובצי שפה חדשים ניתן למצוא ב<a href=\"%(doc_url)s"
"\">תיעוד</a>."

#: weblate/templates/mail/new_language.html:27
#: weblate/templates/mail/new_language.txt:9
msgid "Requested language:"
msgstr "שפה שהתבקשה:"

#: weblate/templates/mail/new_language.html:38
#: weblate/templates/mail/new_language.txt:13
msgid "Requesting user:"
msgstr "משתמש מבקש:"

#: weblate/templates/mail/new_language.txt:7
msgid ""
"More information on adding new language files is available in the "
"documentation:"
msgstr "מידע נוסף על הוספת קובצי שפה חדשים ניתן למצוא בתיעוד:"

#: weblate/templates/mail/new_language_subject.txt:3
#, python-format
msgid "New language request in %(translation)s"
msgstr "בקשת שפה חדשה בתוך %(translation)s"

#: weblate/templates/mail/new_string.html:11
#: weblate/templates/mail/new_string.txt:3
#, python-format
msgid ""
"There are new strings to translate on %(translation)s at %(site_title)s."
msgstr "ישנן מחרוזות חדשות לתרגם תחת %(translation)s באתר %(site_title)s."

#: weblate/templates/mail/new_string_subject.txt:3
#, python-format
msgid "New string to translate in %(translation)s"
msgstr "מחרוזת חדשה לתרגום תחת %(translation)s"

#: weblate/templates/mail/new_suggestion.html:11
#: weblate/templates/mail/new_suggestion.txt:3
#, python-format
msgid ""
"There is a new suggestion to evaluate on %(translation)s at %(site_title)s."
msgstr "ישנה הצעה חדשה לסקור תחת %(translation)s באתר %(site_title)s."

#: weblate/templates/mail/new_suggestion.html:28
#: weblate/templates/mail/new_suggestion.txt:9
msgid "Suggestion:"
msgstr "הצעה:"

#: weblate/templates/mail/new_suggestion.html:50
#: weblate/templates/mail/new_suggestion.txt:13
msgid "You can review it at:"
msgstr "ניתן לסקור אותה בכתובת:"

#: weblate/templates/mail/new_suggestion_subject.txt:3
#, python-format
msgid "New suggestion in %(translation)s"
msgstr "הצעה חדשה תחת %(translation)s"

#: weblate/templates/mail/new_translation.html:11
#: weblate/templates/mail/new_translation.txt:3
#, python-format
msgid "There has been a new translation on %(translation)s at %(site_title)s."
msgstr "ישנו תרגום חדש תחת %(translation)s באתר %(site_title)s."

#: weblate/templates/mail/new_translation.txt:13
msgid "Previously not translated"
msgstr "לא תורגם בעבר"

#: weblate/templates/mail/new_translation_subject.txt:3
#, python-format
msgid "New translation in %(translation)s"
msgstr "תרגום חדש תחת %(translation)s"

#: weblate/templates/mail/parse_error.html:11
#: weblate/templates/mail/parse_error.txt:3
#, python-format
msgid "There has been a parse error on %(subproject)s at %(site_title)s."
msgstr "אירעה תקלת ניתוח תחת %(subproject)s באתר %(site_title)s."

#: weblate/templates/mail/parse_error.html:21
msgid "Failing file"
msgstr "קובץ נכשל"

#: weblate/templates/mail/parse_error.txt:9
msgid "Failing file:"
msgstr "קובץ נכשל:"

#: weblate/templates/mail/parse_error_subject.txt:3
#, python-format
msgid "Parse error in %(subproject)s"
msgstr "שגיאת פענוח ב־%(subproject)s"

#: weblate/templates/mail/remove.html:11 weblate/templates/mail/remove.txt:3
#, python-format
msgid "There was a request to remove your Weblate account at %(site_title)s."
msgstr "התקבלה בקשה להסיר את החשבון שלך ב־Weblate באתר %(site_title)s."

#: weblate/templates/mail/remove_subject.txt:4
#, python-format
msgid "Account removal on %(site_title)s"
msgstr "הסרת חשבון מהאתר %(site_title)s"

#: weblate/templates/mail/reset.html:11 weblate/templates/mail/reset.txt:3
#, python-format
msgid "There was a request to reset your Weblate password at %(site_title)s."
msgstr "התקבלה בקשה לאפס את הססמה שלך ב־Weblate באתר %(site_title)s."

#: weblate/templates/mail/reset_subject.txt:4
#, python-format
msgid "Password reset on %(site_title)s"
msgstr "איפוס הססמה באתר %(site_title)s"

#: weblate/templates/mail/signature.txt:4
msgid "Change subscription settings:"
msgstr "שינוי הגדרות מינוי:"

#: weblate/templates/manage-access.html:9 weblate/templates/project.html:70
#: weblate/templates/subproject.html:79
msgid "Manage users"
msgstr "ניהול משתמשים"

#: weblate/templates/manage-access.html:19
#: weblate/templates/manage-access.html:81
msgid "Users"
msgstr "משתמשים"

#: weblate/templates/manage-access.html:45
#: weblate/templates/screenshots/screenshot_sources_body.html:20
msgid "Remove"
msgstr "הסרה"

#: weblate/templates/manage-access.html:54
msgid ""
"The user will be removed from the project once all user permissions are "
"removed."
msgstr "המשתמש יוסר מהמיזם לאחר הסרת כל ההרשאות שלו."

#: weblate/templates/manage-access.html:66
msgid "Add new user"
msgstr "הוספת משתמש חדש"

#: weblate/templates/manage-access.html:84
msgid ""
"The user management in Weblate is disabled, you can change permissions in "
"the Django admin interface."
msgstr ""
"ניהול המשתמשים ב־Weblate הושבת, ניתן לנהל הרשאות במנשק הניהול של Django."

#: weblate/templates/manage-access.html:97
msgid "Project access control"
msgstr "בקרת גישה למיזם"

#: weblate/templates/manage-access.html:104
msgid "Change"
msgstr "שינוי"

#: weblate/templates/manage-access.html:106
msgid "You do not have permission to change project access control."
msgstr "אין לך הרשאות לשנות את בקרת הגישה של המיזם."

#: weblate/templates/matrix.html:8
msgid "matrix"
msgstr "מטריצה"

#: weblate/templates/matrix.html:34
msgid "Select languages to display"
msgstr "בחירת שפות להצגה"

#: weblate/templates/matrix.html:39
msgid "Select"
msgstr "בחירה"

#: weblate/templates/new-language.html:22
#: weblate/templates/new-language.html:38 weblate/templates/subproject.html:59
#: weblate/templates/subproject.html:116
msgid "Start new translation"
msgstr "התחלת תרגום חדש"

#: weblate/templates/new-language.html:25
#, python-format
msgid ""
"Should your language be missing, please follow <a href=\"%(url)s\">the "
"translator instructions</a>."
msgstr "אם השפה שלך חסרה, נא לעיין ב<a href=\"%(url)s\">הנחיות למתרגמים</a>."

#: weblate/templates/new-language.html:27
msgid "Please choose the language you want to translate to."
msgstr "נא לבחור את השפה אליה ברצונך לתרגם."

#: weblate/templates/new-language.html:29
msgid ""
"Project maintainers are notified of this request, which prompts them to add "
"the language manually."
msgstr "מתחזקי מיזמים יקבלו הודעה על הבקשה שתנחה אותם להוסיף את השפה ידנית."

#: weblate/templates/new-language.html:32
msgid "Can't find your language in the list above?"
msgstr "לא מצאת את השפה שלך ברשימה לעיל?"

#: weblate/templates/new-language.html:36
msgid "Request new translation"
msgstr "בקשת תרגום חדש"

#: weblate/templates/paginator.html:6
#, python-format
msgid "%(position)s / %(total)s"
msgstr "%(position)s / %(total)s"

#: weblate/templates/project-settings.html:8
#: weblate/templates/project-settings.html:19 weblate/templates/project.html:73
#: weblate/templates/subproject-settings.html:9
#: weblate/templates/subproject.html:83
msgid "Settings"
msgstr "הגדרות"

#: weblate/templates/project.html:36 weblate/templates/subproject.html:39
msgid "Download statistics (CSV)"
msgstr "הורדת סטטיסטיקות (CSV)"

#: weblate/templates/project.html:37 weblate/templates/subproject.html:40
msgid "Download statistics (JSON)"
msgstr "הורדת סטטיסטיקה (JSON)"

#: weblate/templates/project.html:47 weblate/templates/project.html:194
#: weblate/templates/replace.html:13 weblate/templates/subproject.html:53
#: weblate/templates/subproject.html:145 weblate/templates/translation.html:60
#: weblate/templates/translation.html:221 weblate/trans/models/change.py:228
msgid "Search and replace"
msgstr "חיפוש והחלפה"

#: weblate/templates/project.html:49 weblate/templates/subproject.html:55
#: weblate/templates/translation.html:55
msgid "Data exports"
msgstr "מייצאי נתונים"

#: weblate/templates/project.html:57 weblate/templates/subproject.html:65
#: weblate/templates/translation.html:70
msgid "Manage"
msgstr "ניהול"

#: weblate/templates/project.html:64 weblate/templates/subproject.html:72
#: weblate/templates/translation.html:77
msgid "Repository maintenance"
msgstr "תחזוקת מאגר"

#: weblate/templates/project.html:81 weblate/templates/subproject.html:90
#: weblate/templates/translation.html:85
msgid "Share"
msgstr "שיתוף"

#: weblate/templates/project.html:85 weblate/templates/share.html:9
#: weblate/templates/translation.html:89
msgid "Share on Facebook"
msgstr "שיתוף בפייסבוק"

#: weblate/templates/project.html:86 weblate/templates/share.html:10
#: weblate/templates/subproject.html:95 weblate/templates/translation.html:90
#, python-format
msgid "Translate %(object)s using %%23Weblate at %(share_url)s!"
msgstr ""
"ניתן לתרגם את %(object)s באמצעות %%23Weblate at %(share_url)s עוד היום!"

#: weblate/templates/project.html:86
msgid "Tweet this translation"
msgstr "שליחת ציוץ על התרגום הזה"

#: weblate/templates/project.html:87 weblate/templates/subproject.html:96
#: weblate/templates/translation.html:91
msgid "Engage page"
msgstr "עמוד מעורבות"

#: weblate/templates/project.html:88 weblate/templates/subproject.html:97
#: weblate/templates/translation.html:92
msgid "Status widgets"
msgstr "וידג׳טים לתמונת מצב"

#: weblate/templates/project.html:104 weblate/templates/translate.html:295
#: weblate/trans/models/subproject.py:519 weblate/trans/models/whiteboard.py:78
msgid "Component"
msgstr "רכיב"

#: weblate/templates/project.html:167
msgid "There are currently no glossaries defined for this project."
msgstr "לא הוגדרו מילונים למיזם זה."

#: weblate/templates/project.html:170
msgid "Manage all glossaries"
msgstr "ניהול כל המונחונים"

#: weblate/templates/project.html:176
msgid "Browse all project changes"
msgstr "עיון בכל השינויים במיזם"

#: weblate/templates/project.html:196 weblate/templates/translation.html:223
msgid ""
"You can replace a string in all units at once. The search is a simple "
"substring case sensitive search."
msgstr ""
"ניתן להחליף מחרוזת בכל היחידות בבת אחת. החיפוש הוא חיפוש תת־מחרוזת תלוי "
"רישיות פשוט."

#: weblate/templates/project.html:201 weblate/templates/replace.html:45
#: weblate/templates/subproject.html:152 weblate/templates/translation.html:210
#: weblate/templates/translation.html:228
#: weblate/templates/translation.html:246
msgid "Process"
msgstr "עיבוד"

#: weblate/templates/project.html:210 weblate/templates/subproject.html:168
#: weblate/templates/translate.html:333 weblate/templates/translate.html:337
#: weblate/templates/translation.html:278 weblate/trans/forms.py:231
msgid "Loading…"
msgstr "בטעינה…"

#: weblate/templates/project_info.html:9
msgid "Mailing list for translators"
msgstr "רשימת דיוור למתרגמים"

#: weblate/templates/project_info.html:16
msgid "Instructions for translators"
msgstr "הנחיות למתרגמים"

#: weblate/templates/project_stats.html:9
msgid "Number of words"
msgstr "מספר מילים"

#: weblate/templates/project_stats.html:14
msgid "Number of languages"
msgstr "מספר שפות"

#: weblate/templates/project_stats.html:19
msgid "Number of source strings"
msgstr "מספר מחרוזות המקור"

#: weblate/templates/project_stats.html:24
msgid "Number of source words"
msgstr "מספר מילות המקור"

#: weblate/templates/replace.html:18
msgid "Please review and confirm the search and replace results."
msgstr "נא לסקור ולאשר את תוצאות החיפוש וההחלפה."

#: weblate/templates/screenshots/screenshot_detail.html:9
#: weblate/templates/screenshots/screenshot_list.html:9
msgid "Screenshots"
msgstr "צילומי מסך"

#: weblate/templates/screenshots/screenshot_detail.html:20
msgid "Assigned source strings"
msgstr "מחרוזות מקור משויכות"

#: weblate/templates/screenshots/screenshot_detail.html:25
#: weblate/templates/screenshots/screenshot_detail.html:52
msgid "Source string"
msgstr "מחרוזת מקור"

#: weblate/templates/screenshots/screenshot_detail.html:26
#: weblate/templates/screenshots/screenshot_detail.html:54
msgid "Actions"
msgstr "פעולות"

#: weblate/templates/screenshots/screenshot_detail.html:36
msgid ""
"Screenshot is shown to add visual context for all listed source strings."
msgstr "צילום המסך מופיע כדי להוסיף הקשר חזותי לכל מחרוזות המקור שמופיעות."

#: weblate/templates/screenshots/screenshot_detail.html:47
msgid "Assign source strings"
msgstr "הקצאת מחרוזות מקור"

#: weblate/templates/screenshots/screenshot_detail.html:53
#: weblate/templates/translate.html:126 weblate/templates/translate.html:485
msgid "Context"
msgstr "הקשר"

#: weblate/templates/screenshots/screenshot_detail.html:58
msgid "Loading results…"
msgstr "התוצאות נטענות…"

#: weblate/templates/screenshots/screenshot_detail.html:61
msgid "Please search below to find matching source strings."
msgstr "נא לחפש להלן כדי למצוא מקורות מקור תואמות."

#: weblate/templates/screenshots/screenshot_detail.html:70
msgid "Automatically recognize"
msgstr "זיהוי אוטומטי"

#: weblate/templates/screenshots/screenshot_detail.html:76
msgid "Source string search"
msgstr "חיפוש מחרוזות מקור"

#: weblate/templates/screenshots/screenshot_detail.html:98
msgid "Edit screenshot"
msgstr "עריכת צילום מסך"

#: weblate/templates/screenshots/screenshot_detail.html:111
msgid "Delete screenshot"
msgstr "מחיקת צילום מסך"

#: weblate/templates/screenshots/screenshot_detail.html:114
msgid "Deleting screenshot will remove it from all associated source strings."
msgstr "מחיקת צילום מסך תסיר אותו מכל מחרוזות המקור המשויכות."

#: weblate/templates/screenshots/screenshot_list.html:22
#: weblate/templates/translation.html:117
#: weblate/templates/translation.html:338
msgid "Strings"
msgstr "מחרוזות"

#: weblate/templates/screenshots/screenshot_sources_body.html:29
msgid "No source strings are currently assigned!"
msgstr "לא הוקצו מחרוזות מקור!"

#: weblate/templates/search.html:42
msgid "No matching strings found."
msgstr "לא נמצאו מחרוזות תואמות."

#: weblate/templates/share.html:6
msgid "Share your translation"
msgstr "שיתוף התרגום שלך"

#: weblate/templates/share.html:26
#, python-format
msgid ""
"You can also promote this translation project using various <a href="
"\"%(widgets_url)s\">other means</a>."
msgstr ""
"ניתן גם לקדם תרגום זה ב<a href=\"%(widgets_url)s\">מגוון דרכים שונות</a>."

#: weblate/templates/share.html:32
#, python-format
msgid ""
"Various <a href=\"%(data_url)s\">data exports</a> are available in machine "
"readable formats."
msgstr ""
"קיימות מספר אפשרויות ל<a href=\"%(data_url)s\">ייצוא הנתונים</a> בתצורות "
"הניתנות לקריאה בעזרת מחשב."

#: weblate/templates/show-lock.html:3
msgid "This translation is currently locked for updates."
msgstr "תרגום זה נעול כעת לצורכי עדכון."

#: weblate/templates/source-review.html:10 weblate/templates/source.html:7
msgid "source strings"
msgstr "מחרוזות מקור"

#: weblate/templates/source-review.html:11
msgid "review"
msgstr "סקירה"

#: weblate/templates/source-review.html:26 weblate/trans/forms.py:1135
#: weblate/trans/models/subproject.py:495
msgid "Priority"
msgstr "עדיפות"

#: weblate/templates/source-review.html:46
msgid "Comment"
msgstr "הערה"

#: weblate/templates/source-review.html:65
msgid "No matching source strings found."
msgstr "לא נמצאו מחרוזות מקור תואמות."

#: weblate/templates/source.html:19 weblate/templates/translation.html:143
msgid "Strings to check"
msgstr "מחרוזות לבדיקה"

#: weblate/templates/source.html:34 weblate/templates/translation.html:167
msgid "Project Information"
msgstr "מידע על המיזם"

#: weblate/templates/stats.html:15
msgid "Most active translators"
msgstr "המתרגמים הפעילים ביותר"

#: weblate/templates/stats.html:37
msgid "Most active suggesters"
msgstr "המציעים הפעילים ביותר"

#: weblate/templates/stats.html:42
msgid "Suggested"
msgstr "הוצעו"

#: weblate/templates/stats.html:66
msgid "Translatable strings"
msgstr "מחרוזות זמינות לתרגום"

#: weblate/templates/stats.html:70
msgid "Translatable units"
msgstr "יחידות זמינות לתרגום"

#: weblate/templates/stats.html:74
msgid "Translatable words"
msgstr "מילים זמינות לתרגום"

#: weblate/templates/stats.html:78
msgid "Used languages"
msgstr "שפות בשימוש"

#: weblate/templates/stats.html:82
msgid "Registered users"
msgstr "משתמשים רשומים"

#: weblate/templates/stats.html:86 weblate/templates/user-activity.html:7
msgid "Suggestions made"
msgstr "הצעות שהוגשו"

#: weblate/templates/stats.html:90 weblate/templates/user-activity.html:3
msgid "Translations made"
msgstr "תרגומים שהוגשו"

#: weblate/templates/stats.html:94
msgid "Failing checks found"
msgstr "תקלות בדיקה שהתגלו"

#: weblate/templates/subproject.html:30
#: weblate/templates/trans/suggestion_list.html:17
msgid "Translations"
msgstr "תרגומים"

#: weblate/templates/subproject.html:42
msgid "Translation reports"
msgstr "דוחות תרגום"

#: weblate/templates/subproject.html:56
msgid "Matrix view"
msgstr "תצוגת מטריצה"

#: weblate/templates/subproject.html:57
msgid "Source strings review"
msgstr "סקירת מחרוזות המקור"

#: weblate/templates/subproject.html:94
msgid "Share on Facebook!"
msgstr "שיתוף בפייסבוק!"

#: weblate/templates/subproject.html:95 weblate/templates/translation.html:90
msgid "Tweet this translation!"
msgstr "שליחת ציוץ על התרגום הזה!"

#: weblate/templates/subproject.html:147
msgid ""
"You can replace string in all units at once. The search is simple substring "
"case sensitive search."
msgstr ""
"ניתן להחליף מחרוזת בכל היחידות בבת אחת. החיפוש הוא חיפוש תת־מחרוזת תלוי "
"רישיות פשוט."

#: weblate/templates/subproject.html:182
msgid "Credits"
msgstr "תודות"

#: weblate/templates/subproject.html:186
msgid ""
"Credits list all translators who have contributed to this component in a "
"given time period. It can be useful for including in your documentation or "
"application to thank translators."
msgstr ""
"התודות מציגות את כל המתרגמים שתרגמו לרכיב זה בפרק זמן מסוים. תכונה זו "
"שימושית לטובת הוספת שמות המתרגמים לתיעוד או היישום לאות הוקרת תודה."

#: weblate/templates/subproject.html:190 weblate/templates/subproject.html:210
#: weblate/wladmin/templates/admin/ssh.html:27
msgid "Generate"
msgstr "יצירה"

#: weblate/templates/subproject.html:202
msgid "Contributor stats"
msgstr "סטטיסטיקת תורמים"

#: weblate/templates/subproject.html:206
msgid "Reports number of strings and words translated by each translator."
msgstr "מדווחת על מספר המחרוזות והמילים שתורגמו על ידי כל מתרגם."

#: weblate/templates/subproject_info.html:11
msgid "Translation process"
msgstr "תהליך תרגום"

#: weblate/templates/subproject_info.html:15
msgid "Translations can be made only through suggesting."
msgstr "ניתן להגיש תרגומים רק באמצעות הצעות."

#: weblate/templates/subproject_info.html:16
#, python-format
msgid ""
"Suggestions are automatically accepted as translations once they have "
"%(count)s vote."
msgid_plural ""
"Suggestions are automatically accepted as translations once they have "
"%(count)s votes."
msgstr[0] "הצעות מתקבלות אוטומטית כתרגומים לאחר קבלת קול אחד."
msgstr[1] "הצעות מתקבלות אוטומטית כתרגומים לאחר קבלת %(count)s קולות."
msgstr[2] "הצעות מתקבלות אוטומטית כתרגומים לאחר קבלת %(count)s קולות."
msgstr[3] "הצעות מתקבלות אוטומטית כתרגומים לאחר קבלת %(count)s קולות."

#: weblate/templates/subproject_info.html:18
msgid "Translations can be made directly."
msgstr "ניתן לתרגם ישירות."

#: weblate/templates/subproject_info.html:20
msgid "Suggestions to improve translation can be made."
msgstr "ניתן להציע הצעות כיצד לשפר את התרגום."

#: weblate/templates/subproject_info.html:22
msgid "Suggestions to improve translation are disabled."
msgstr "הצעות לשיפור התרגום מושבתות."

#: weblate/templates/subproject_info.html:26
msgid "Only selected users can contribute."
msgstr "רק משתמשים נבחרים יכולים לתרום."

#: weblate/templates/subproject_info.html:28
msgid "Any authenticated user can contribute."
msgstr "כל משתמש שעבר אימות יכול לתרום."

#: weblate/templates/subproject_info.html:36
#: weblate/trans/models/subproject.py:381
msgid "Translation license"
msgstr "רישיון תרגום"

#: weblate/templates/subproject_info.html:49
msgid "Repository"
msgstr "מאגר"

#: weblate/templates/subproject_info.html:56
#: weblate/trans/models/subproject.py:203
msgid "Repository branch"
msgstr "ענף מאגר"

#: weblate/templates/subproject_info.html:68
msgid "Repository with Weblate translations"
msgstr "מאגר עם תרגומי Weblate"

#: weblate/templates/trans/change_list.html:21
msgid "Changes"
msgstr "שינויים"

#: weblate/templates/trans/change_list.html:32
msgid "Download latest changes as CSV"
msgstr "הורדת השינויים האחרונים כקובץ CSV"

#: weblate/templates/trans/change_list.html:37
msgid "Follow using RSS"
msgstr "מעקב באמצעות RSS"

#: weblate/templates/trans/other-row.html:7
msgid "This translation"
msgstr "תרגום זה"

#: weblate/templates/trans/other-row.html:17
msgid "Use this translation for all components"
msgstr "שימוש בתרגום זה עבור כל הרכיבים"

#: weblate/templates/trans/other-row.html:17
msgid "Use this translation"
msgstr "שימוש בתרגום זה"

#: weblate/templates/trans/other-row.html:24
msgid "Change compared to this translation:"
msgstr "שינוי ההשוואה לתרגום זה:"

#: weblate/templates/trans/suggestion_list.html:7
#: weblate/templates/translate.html:212 weblate/templates/translate.html:404
#: weblate/trans/forms.py:1315
msgid "Suggestions"
msgstr "הצעות"

#: weblate/templates/trans/suggestion_list.html:15
msgid "Suggestion"
msgstr "הצעה"

#: weblate/templates/trans/suggestion_list.html:30
msgid "No matching translations found!"
msgstr "לא נמצאו תרגומים תואמים!"

#: weblate/templates/translate.html:16
msgid "translate"
msgstr "תרגום"

#: weblate/templates/translate.html:33
msgid "Edit in Zen mode"
msgstr "עריכה במצב ריכוז"

#: weblate/templates/translate.html:33
msgid "Zen"
msgstr "ריכוז"

#: weblate/templates/translate.html:44
msgid "First"
msgstr "ראשונה"

#: weblate/templates/translate.html:45
msgid "Previous"
msgstr "קודמת"

#: weblate/templates/translate.html:47 weblate/templates/zen.html:26
msgid "Edit search parameters"
msgstr "עריכת משתני חיפוש"

#: weblate/templates/translate.html:49
#, python-format
msgid "%(filter_name)s (%(filter_pos)s / %(filter_count)s)"
msgstr "%(filter_name)s (%(filter_pos)s / %(filter_count)s)"

#: weblate/templates/translate.html:63
msgid "Next"
msgstr "הבאה"

#: weblate/templates/translate.html:64
msgid "Last"
msgstr "אחרונה"

#: weblate/templates/translate.html:77
msgid "Copy permalink"
msgstr "העתקת קישור קבוע"

#: weblate/templates/translate.html:80
msgid "Keyboard shortcuts available:"
msgstr "קיצורי מקלדת זמינים:"

#: weblate/templates/translate.html:81
msgid "Ctrl+Enter - Save"
msgstr "Ctrl+Enter - שמירה"

#: weblate/templates/translate.html:82
msgid "Ctrl+Shift+Enter - Unmark review needed flag and save"
msgstr "Ctrl+Shift+Enter - ביטול סימון הדרישה לסקירה ושמירה"

#: weblate/templates/translate.html:83
msgid "Alt+PageUp/PageDown/Home/End - Translation units navigation"
msgstr "Alt+PageUp/PageDown/Home/End - ניווט בין יחידות התרגום"

#: weblate/templates/translate.html:84
msgid "Ctrl+E - Focus translation editor"
msgstr "Ctrl+E - התמקדות על עורך התרגומים"

#: weblate/templates/translate.html:85
msgid "Ctrl+Q - Focus comment editor"
msgstr "Ctrl+Q - התמקדות על עורך ההערות"

#: weblate/templates/translate.html:86
msgid "Ctrl+M - Shows machine translation tab"
msgstr "Ctrl+M - הצגת לשונית תרגום מכונה"

#: weblate/templates/translate.html:87
msgid "Ctrl+J - Shows nearby strings tab"
msgstr "Ctrl+J - הצגת לשונית המחרוזות הקרובות"

#: weblate/templates/translate.html:88
msgid "Ctrl+S - Shows search tab"
msgstr "Ctrl+S - הצגת לשונית החיפוש"

#: weblate/templates/translate.html:89
msgid "Ctrl+O - Copies source string"
msgstr "Ctrl+O - העתקת מחרוזת המקור"

#: weblate/templates/translate.html:90
msgid "Ctrl+T - Toggle edit needed flag"
msgstr "Ctrl+T - החלפת מצב דגל הדרישה לסקירה"

#: weblate/templates/translate.html:92
msgid "Editing source string"
msgstr "עריכת מחרוזת המקור"

#: weblate/templates/translate.html:104
msgid "Edit string"
msgstr "עריכת מחרוזת"

#: weblate/templates/translate.html:118 weblate/templates/zen-units.html:38
msgid "Source change"
msgstr "שינוי במקור"

#: weblate/templates/translate.html:144 weblate/templates/zen-units.html:13
msgid "Context:"
msgstr "הקשר:"

#: weblate/templates/translate.html:153
msgid "Edit source string"
msgstr "עריכת מחרוזת מקור"

#: weblate/templates/translate.html:170
msgid "Please log in to save translations."
msgstr "נא להיכנס כדי לשמור תרגומים."

#: weblate/templates/translate.html:172
msgid ""
"Only reviewers can change approved strings, please add a suggestion if you "
"think the string should be changed."
msgstr ""
"רק סוקרים יכולים לשנות מחרוזות שאושרו, נא להוסיף הצעה אם לדעתך יש לשנות את "
"המחרוזת."

#: weblate/templates/translate.html:174 weblate/trans/views/edit.py:319
#: weblate/trans/views/edit.py:352 weblate/trans/views/edit.py:380
#: weblate/trans/views/edit.py:795
msgid "Insufficient privileges for saving translations."
msgstr "אין מספיק הרשאות לשמירת תרגומים."

#: weblate/templates/translate.html:177 weblate/templates/translate.html:187
msgid "This translation is currently locked."
msgstr "תרגום זה נעול כרגע."

#: weblate/templates/translate.html:185
msgid "Insufficient privileges for adding suggestions."
msgstr "אין מספיק הרשאות להוספת הצעות."

#: weblate/templates/translate.html:189
msgid "Suggest"
msgstr "הצעה"

#: weblate/templates/translate.html:191
msgid "Skip"
msgstr "דילוג"

#: weblate/templates/translate.html:195
msgid "Commit message:"
msgstr "הודעת הגשה:"

#: weblate/templates/translate.html:198
msgid "Additional text to include"
msgstr "טקסט נוסף"

#: weblate/templates/translate.html:201
msgid ""
"You can leave this empty in most cases, as Weblate generates basic commit "
"messages automatically."
msgstr ""
"ניתן להשאיר שדה זה ריק ברוב המקרים כיוון ש־Weblate מייצר הודעות הגשה בסיסיות "
"באופן אוטומטי."

#: weblate/templates/translate.html:210
msgid "Messages placed around this one"
msgstr "הודעות סביב זאת"

#: weblate/templates/translate.html:210
msgid "Nearby messages"
msgstr "הודעות קרובות"

#: weblate/templates/translate.html:215 weblate/templates/translate.html:407
msgid "Other translations"
msgstr "תרגומים אחרים"

#: weblate/templates/translate.html:218 weblate/templates/translate.html:411
#: weblate/templates/unit-details.html:13
msgid "Comments"
msgstr "הערות"

#: weblate/templates/translate.html:221
msgid "Machine translation suggestions"
msgstr "הצעות מתרגומי מכונה"

#: weblate/templates/translate.html:221
msgid "Machine translation"
msgstr "תרגום מכונה"

#: weblate/templates/translate.html:223
msgid "Translations of this unit to other languages"
msgstr "תרגום היחידה הזאת לשפות אחרות"

#: weblate/templates/translate.html:223
msgid "Other languages"
msgstr "שפות אחרות"

#: weblate/templates/translate.html:224
msgid "List of recent changes done in Weblate"
msgstr "רשימת השינויים האחרונים שבוצעו ב־Weblate"

#: weblate/templates/translate.html:232
msgid "State"
msgstr "מצב"

#: weblate/templates/translate.html:258
#, python-format
msgid "%(user)s has suggested"
msgstr "התקבלה הצעה מאת %(user)s"

#: weblate/templates/translate.html:260
msgid "Anonymous user has suggested"
msgstr "הוצע על ידי משתמש אלמוני"

#: weblate/templates/translate.html:264
msgid "Suggested change:"
msgstr "שינוי מוצע:"

#: weblate/templates/translate.html:268
#, python-format
msgid "%(count)s vote"
msgid_plural "%(count)s votes"
msgstr[0] "קול אחד"
msgstr[1] "%(count)s קולות"
msgstr[2] "%(count)s קולות"
msgstr[3] "%(count)s קולות"

#: weblate/templates/translate.html:273
msgid "Vote for"
msgstr "הצבעה בעד"

#: weblate/templates/translate.html:274
msgid "Vote against"
msgstr "הצבעה נגד"

#: weblate/templates/translate.html:277
msgid "Accept"
msgstr "קבלה"

#: weblate/templates/translate.html:278
msgid "Accept and edit"
msgstr "קבלה ועריכה"

#: weblate/templates/translate.html:305
msgid "Following string has same context and same source."
msgid_plural "Following strings have same context and same source."
msgstr[0] "למחרוזת הזו יש הקשר זהה ומקור זהה."
msgstr[1] "למחרוזות האלו יש הקשר זהה ומקור זהה."
msgstr[2] "למחרוזות האלו יש הקשר זהה ומקור זהה."
msgstr[3] "למחרוזות האלו יש הקשר זהה ומקור זהה."

#: weblate/templates/translate.html:313
msgid "Following string has different context but same source."
msgid_plural "Following strings have different contexts but same source."
msgstr[0] "למחרוזת הזו יש הקשר שונה אך מקור זהה."
msgstr[1] "למחרוזות אלו יש הקשר שונה אך מקור זהה."
msgstr[2] "למחרוזות אלו יש הקשר שונה אך מקור זהה."
msgstr[3] "למחרוזות אלו יש הקשר שונה אך מקור זהה."

#: weblate/templates/translate.html:321
msgid "Following string has different source but same context."
msgid_plural "Following strings have different sources but same context."
msgstr[0] "למחרוזת הזו יש מקור שונה אך אך הקשר זהה."
msgstr[1] "למחרוזות אלו יש מקור שונה אך אך הקשר זהה."
msgstr[2] "למחרוזות אלו יש מקור שונה אך אך הקשר זהה."
msgstr[3] "למחרוזות אלו יש מקור שונה אך אך הקשר זהה."

#: weblate/templates/translate.html:347
msgid "Service"
msgstr "שירות"

#: weblate/templates/translate.html:348
msgid "Quality"
msgstr "איכות"

#: weblate/templates/translate.html:376 weblate/trans/forms.py:1044
msgid "New comment"
msgstr "הערה חדשה"

#: weblate/templates/translate.html:378
msgid "Comment on this string for fellow translators and developers to read."
msgstr "ניתן להעיר על מחרוזת זו לעיני מתרגמים ומתכנתים נוספים."

#: weblate/templates/translate.html:401
msgid "Things to check"
msgstr "דברים לבדוק"

#: weblate/templates/translate.html:425
msgid "Manage glossary"
msgstr "ניהול מונחון"

#: weblate/templates/translate.html:427
msgid "Glossary"
msgstr "מונחון"

#: weblate/templates/translate.html:447
msgid "Add word to glossary"
msgstr "הוספת מילה למונחון"

#: weblate/templates/translate.html:460
msgid "Source information"
msgstr "מידע מקור"

#: weblate/templates/translate.html:495
msgid "Flags"
msgstr "דגלונים"

#: weblate/templates/translate.html:503
msgid "No flags currently set!"
msgstr "לא מוגדרים סימונים כרגע!"

#: weblate/templates/translate.html:512
msgid "String priority"
msgstr "עדיפות מחרוזות"

#: weblate/templates/translation-download.html:6
#: weblate/templates/translation-download.html:7
#: weblate/templates/translation-download.html:8
#: weblate/templates/translation-download.html:9
#: weblate/templates/translation-download.html:10
#: weblate/templates/translation-download.html:11
#: weblate/templates/translation-download.html:12
msgid "Download for an offline translation."
msgstr "הורדה לצורך תרגום לא מקוון."

#: weblate/templates/translation-download.html:6
#, python-format
msgid "Download original translation file (%(format)s)"
msgstr "הורדת קובץ התרגום המקורי (%(format)s)"

#: weblate/templates/translation-download.html:7
msgid "Download translation as XLIFF with Gettext extensions"
msgstr "הורדת תרגום בתור XLIFF עם הרחבות Gettext"

#: weblate/templates/translation-download.html:8
msgid "Download translation as XLIFF 1.2"
msgstr "הורדת תרגום בתור XLIFF 1.2"

#: weblate/templates/translation-download.html:9
msgid "Download translation as Gettext PO"
msgstr "הורדת תרגום בתור Gettext PO"

#: weblate/templates/translation-download.html:10
msgid "Download translation as Gettext MO"
msgstr "הורדת תרגום בתור Gettext MO"

#: weblate/templates/translation-download.html:11
msgid "Download translation as CSV"
msgstr "הורדת תרגום בתור CSV"

#: weblate/templates/translation-download.html:12
msgid "Download translation as TMX"
msgstr "הורדת תרגום בתור TMX"

#: weblate/templates/translation-download.html:15
msgid "Upload translation"
msgstr "העלאת תרגום"

#: weblate/templates/translation.html:44 weblate/trans/forms.py:1349
msgid "Files"
msgstr "קבצים"

#: weblate/templates/translation.html:57 weblate/templates/translation.html:203
#: weblate/trans/models/change.py:206
msgid "Automatic translation"
msgstr "תרגום אוטומטי"

#: weblate/templates/translation.html:63 weblate/templates/translation.html:239
msgid "Add new translation unit"
msgstr "הוספת יחידת תרגום חדשה"

#: weblate/templates/translation.html:107 weblate/templates/widgets.html:56
#: weblate/templates/widgets.html:64 weblate/templates/widgets.html:71
#: weblate/templates/widgets.html:79
msgid "Translation status"
msgstr "מצב תרגום"

#: weblate/templates/translation.html:148
#, python-format
msgid "%(count)s word"
msgid_plural "%(count)s words"
msgstr[0] "מילה אחת"
msgstr[1] "%(count)s מילים"
msgstr[2] "%(count)s מילים"
msgstr[3] "%(count)s מילים"

#: weblate/templates/translation.html:155
msgid "Other components"
msgstr "רכיבים אחרים"

#: weblate/templates/translation.html:174
#: weblate/templates/unit-details.html:26
msgid "Translation file"
msgstr "קובץ תרגום"

#: weblate/templates/translation.html:178
msgid "Download"
msgstr "הורדה"

#: weblate/templates/translation.html:195
msgid "Browse all translation changes"
msgstr "עיון בכל שינויי התרגום"

#: weblate/templates/translation.html:205
msgid ""
"Automatic translation takes existing translations in this project and "
"applies them to the current component. It can be used to push translations "
"to a different branch, to fix inconsistent translations or to translate a "
"new component using translation memory."
msgstr ""
"תרגום אוטומטי לוקח תרגומים קיימים במיזם הזה ומחיל אותם על הרכיב הנוכחי. ניתן "
"להשתמש בו כדי לדחוף תרגומים לענף שונה, כדי לתקן תרגומים בלתי אחידים או כדי "
"לתרגם רכיב חדש באמצעות זיכרון תרגום."

#: weblate/templates/translation.html:241
msgid ""
"You can add new translation unit here, it will automatically appear in all "
"translations."
msgstr "ניתן להוסיף כאן יחידת תרגום חדשה, היא תופיע אוטומטית בכל התרגומים."

#: weblate/templates/translation.html:260
msgid ""
"The uploaded file will be merged with the current translation. In case you "
"want to overwrite already translated strings, don't forget to enable it."
msgstr ""
"הקובץ שהועלה ימוזג עם התרגום הנוכחי. אם רצונך הוא לשכתב את המחרוזות שכבר "
"תורגמו לא לשכוח להפעיל אפשרות זו."

#: weblate/templates/translation.html:262
msgid "The uploaded file will be merged with the current translation."
msgstr "הקובץ שהועלה ימוזג עם התרגום הנוכחי."

#: weblate/templates/translation.html:288
msgid ""
"The fulltext search might not work properly as the fulltext index for this "
"translation is not yet up to date."
msgstr ""
"חיפוש הטקסט המלא עשוי שלא לעבוד כראוי כיוון שמפתח הטקסט המלא לתרגום הזה אינו "
"עדכני עדיין."

#: weblate/templates/translation.html:309
#: weblate/templates/translation.html:356
msgid "Review"
msgstr "סקירה"

#: weblate/templates/translation.html:311
msgid "Review translations touched by other users."
msgstr "סקירת תרגומים שנערכו על ידי משתמשים אחרים."

#: weblate/templates/translation.html:315
msgid "Start review"
msgstr "התחלת סקירה"

#: weblate/templates/translation.html:337
msgid "Percent"
msgstr "אחוז"

#: weblate/templates/translation.html:344
msgid "Total"
msgstr "סה״כ"

#: weblate/templates/translation.html:362
msgid "Failing check"
msgstr "בדיקות שנכשלו"

#: weblate/templates/translation.html:377
msgid "Last activity"
msgstr "פעילות אחרונה"

#: weblate/templates/translation.html:381
msgid "Last change"
msgstr "שינוי אחרון"

#: weblate/templates/translation.html:385
msgid "Last author"
msgstr "מחבר אחרון"

#: weblate/templates/unit-details.html:5
msgid "Source string location"
msgstr "מיקום מחרוזת מקור"

#: weblate/templates/unit-details.html:20
msgid "Source string age"
msgstr "גיל מחרוזת מקור"

#: weblate/templates/unit-details.html:30
#, python-format
msgid "%(filename)s, translation unit %(position)s"
msgstr "%(filename)s, יחידת התרגום %(position)s"

#: weblate/templates/user-activity.html:13
msgid "Pending suggestions"
msgstr "הצעות ממתינות"

#: weblate/templates/user-activity.html:15
msgid "Browse pending"
msgstr "עיון בממתינים"

#: weblate/templates/user-activity.html:20
msgid "Last login"
msgstr "כניסה אחרונה"

#: weblate/templates/user-activity.html:24
msgid "Registration date"
msgstr "תאריך רישום"

#: weblate/templates/watch-dropdown.html:6
msgid "Unwatch"
msgstr "ביטול המעקב"

#: weblate/templates/watch-dropdown.html:10
msgid "Watch"
msgstr "מעקב"

#: weblate/templates/widgets-root.html:10 weblate/templates/widgets.html:11
msgid "Promoting translation projects"
msgstr "קידום מיזמי תרגום"

#: weblate/templates/widgets-root.html:13
msgid ""
"Weblate provides various widgets to promote your translation projects. Open "
"one of the project pages below."
msgstr ""
"יחד עם Weblate מסופקים מגוון וידג׳טים כדי לקדם את מיזמי התרגום שלך. יש לפתוח "
"את אחד מדפי המיזמים שלהלן."

#: weblate/templates/widgets.html:14
#, python-format
msgid ""
"You can point newcomers to the introduction page at <a href=\"%(engage_url)s"
"\">%(engage_url)s</a>."
msgstr ""
"ניתן להפנות את החדשים לעמוד ההיכרות בכתובת <a href=\"%(engage_url)s\">"
"%(engage_url)s</a>."

#: weblate/templates/widgets.html:17
msgid "Promoting specific translations"
msgstr "קידום תרגומים מסוימים"

#: weblate/templates/widgets.html:20
msgid ""
"Besides promoting the whole translation project, you can also choose a "
"specific language or component to promote:"
msgstr ""
"למעט קידום מיזם התרגום כולו, ניתן גם לבחור בשפה או רכיב מסוימים לקידום:"

#: weblate/templates/widgets.html:24
msgid "Image widgets"
msgstr "וידג׳טים בצורת תמונה"

#: weblate/templates/widgets.html:27
msgid ""
"You can use the following widgets to promote translation of your project. "
"They can increase the visibility of your translation projects and bring in "
"new contributors."
msgstr ""
"ניתן להשתמש בווידג׳טים הבאים כדי לקדם את תרגום המיזמים שלך. הם יכולים להגביר "
"את החשיפה של מיזמי התרגום שלך ולהביא תורמים חדשים."

#: weblate/templates/widgets.html:31
#, python-format
msgid "Image %(widget)s"
msgstr "תמונה %(widget)s"

#: weblate/templates/widgets.html:33
msgid "Color variants:"
msgstr "הגווני צבע:"

#: weblate/templates/widgets.html:43
msgid "HTML code"
msgstr "קוד HTML"

#: weblate/templates/widgets.html:44
msgid "BB code"
msgstr "קוד BB"

#: weblate/templates/widgets.html:45
msgid "Markdown code"
msgstr "קוד Markdown"

#: weblate/templates/widgets.html:46
msgid "RST code"
msgstr "קוד RST"

#: weblate/templates/widgets.html:47
msgid "Textile code"
msgstr "קוד טקסטיל"

#: weblate/templates/widgets.html:48
msgid "Image URL"
msgstr "כתובת תמונה"

#: weblate/templates/zen-units.html:20
msgid "Open in full editor"
msgstr "פתיחה בעורך מלא"

#: weblate/templates/zen-units.html:73 weblate/trans/views/edit.py:495
msgid "The translation has come to an end."
msgstr "התרגום הגיע לקצו."

#: weblate/templates/zen.html:14
msgid "zen"
msgstr "ריכוז"

#: weblate/templates/zen.html:21
msgid "Edit in single unit mode"
msgstr "עריכה במצב יחידה בודדת"

#: weblate/templates/zen.html:21
msgid "Exit Zen"
msgstr "יציאה ממצב ריכוז"

#: weblate/templates/zen.html:28
#, python-format
msgid "%(filter_name)s (%(filter_count)s)"
msgstr "%(filter_name)s (%(filter_count)s)"

#: weblate/trans/admin.py:43
msgid "Administrators"
msgstr "מנהלים"

#: weblate/trans/admin.py:64 weblate/trans/admin.py:117
msgid "Update VCS repository"
msgstr "עדכון מאגר הקוד"

#: weblate/trans/admin.py:79 weblate/trans/admin.py:133
msgid "Update quality checks"
msgstr "עדכון בדיקות איכות"

#: weblate/trans/admin.py:89 weblate/trans/admin.py:143
msgid "Commit pending changes"
msgstr "הגשת השינויים הממתינים"

#: weblate/trans/apps.py:34
msgid "Weblate translations"
msgstr "תרגומי Weblate"

#: weblate/trans/autofixes/chars.py:40 weblate/trans/checks/chars.py:314
msgid "Trailing ellipsis"
msgstr "סימן השמטה בסוף"

#: weblate/trans/autofixes/chars.py:52 weblate/trans/checks/chars.py:339
msgid "Zero-width space"
msgstr "רווח ללא רוחב"

#: weblate/trans/autofixes/chars.py:66
msgid "Control chars"
msgstr "תווי בקרה"

#: weblate/trans/autofixes/whitespace.py:35
msgid "Trailing and leading whitespace"
msgstr "רווח בסוף ובהתחלה"

#: weblate/trans/checks/angularjs.py:43
msgid "AngularJS interpolation string"
msgstr "מחרוזת שזירה של AngularJS"

#: weblate/trans/checks/angularjs.py:44
msgid "AngularJS interpolation strings do not match source"
msgstr "מחרוזות השזירה של AngularJS אינן תואמות למקור"

#: weblate/trans/checks/chars.py:35
msgid "Starting newline"
msgstr "פתיחה בשורה חדשה"

#: weblate/trans/checks/chars.py:36
msgid "Source and translation do not both start with a newline"
msgstr "מקור ותרגום לא מתחילים עם שורה חדשה"

#: weblate/trans/checks/chars.py:46
msgid "Trailing newline"
msgstr "שורה חדשה בסוף"

#: weblate/trans/checks/chars.py:47
msgid "Source and translation do not both end with a newline"
msgstr "מקור ותרגום לא מסתיימים בשורה חדשה"

#: weblate/trans/checks/chars.py:57
msgid "Starting spaces"
msgstr "פתיחה ברווחים"

#: weblate/trans/checks/chars.py:59
msgid "Source and translation do not both start with same number of spaces"
msgstr "מקור ותרגום לא מתחילים עם אותו מספר של רווחים"

#: weblate/trans/checks/chars.py:86
msgid "Trailing space"
msgstr "רווח בסוף"

#: weblate/trans/checks/chars.py:87
msgid "Source and translation do not both end with a space"
msgstr "מקור ותרגום לא מסתיימים ברווח"

#: weblate/trans/checks/chars.py:118
msgid "Trailing stop"
msgstr "נקודה בסוף"

#: weblate/trans/checks/chars.py:119
msgid "Source and translation do not both end with a full stop"
msgstr "מקור ותרגום לא מסתיימים בנקודה"

#: weblate/trans/checks/chars.py:163
msgid "Trailing colon"
msgstr "נקודתיים בסוף"

#: weblate/trans/checks/chars.py:165
msgid ""
"Source and translation do not both end with a colon or colon is not "
"correctly spaced"
msgstr "מקור ותרגום לא מסתיימים בנקודתיים או שאין ריווח נכון בסביבת הנקודתיים"

#: weblate/trans/checks/chars.py:218
msgid "Trailing question"
msgstr "סימן שאלה בסוף"

#: weblate/trans/checks/chars.py:220
msgid ""
"Source and translation do not both end with a question mark or it is not "
"correctly spaced"
msgstr "מקור ותרגום לא מסתיימים בסימן שאלה או שהריווח בסביבת סימן השאלה שגוי"

#: weblate/trans/checks/chars.py:273
msgid "Trailing exclamation"
msgstr "סימן קריאה בסוף"

#: weblate/trans/checks/chars.py:275
msgid ""
"Source and translation do not both end with an exclamation mark or it is not "
"correctly spaced"
msgstr "מקור ותרגום לא מסתיימים בסימן קריאה או שהריווח בסביבת סימן הקריאה שגוי"

#: weblate/trans/checks/chars.py:315
msgid "Source and translation do not both end with an ellipsis"
msgstr "מקור ותרגום לא מסתיימים בסימן השמטה"

#: weblate/trans/checks/chars.py:331
msgid "Mismatched \\n"
msgstr "\\n לא תואמת"

#: weblate/trans/checks/chars.py:332
msgid "Number of \\n in translation does not match source"
msgstr "מספר ה-‎\\n בתרגום לא תואם למקור"

#: weblate/trans/checks/chars.py:340
msgid "Translation contains extra zero-width space character"
msgstr "התרגום כולל תווי רווח מיותרים ברוחב אפס"

#: weblate/trans/checks/chars.py:352
msgid "Maximum length of translation"
msgstr "אורך מירבי לתרגום"

#: weblate/trans/checks/chars.py:353
msgid "Translation should not exceed given length"
msgstr "על התרגום לא לחרוג מהאורך שצוין"

#: weblate/trans/checks/chars.py:373
msgid "Trailing semicolon"
msgstr "נקודה ופסיק בסוף"

#: weblate/trans/checks/chars.py:374
msgid "Source and translation do not both end with a semicolon"
msgstr "המקור והתרגום לא מסתיימים שניהם בנקודה ופסיק"

#: weblate/trans/checks/consistency.py:29
msgid "Missing plurals"
msgstr "צורות רבים חסרות"

#: weblate/trans/checks/consistency.py:30
msgid "Some plural forms are not translated"
msgstr "צורות רבים מסוימות אינן מתורגמות"

#: weblate/trans/checks/consistency.py:51
msgid "Same plurals"
msgstr "אותם רבים"

#: weblate/trans/checks/consistency.py:52
msgid "Some plural forms are translated in the same way"
msgstr "חלק מצורות הרבים מתורגמות באותו האופן"

#: weblate/trans/checks/consistency.py:71
msgid "Inconsistent"
msgstr "לא אחיד"

#: weblate/trans/checks/consistency.py:73
msgid "This message has more than one translation in this project"
msgstr "להודעה זו יש יותר מתרגום אחד בתוך מיזם זה"

#: weblate/trans/checks/consistency.py:101
msgid "Has been translated"
msgstr "יש תרגום"

#: weblate/trans/checks/consistency.py:103
msgid "This string has been translated in the past"
msgstr "מחרוזת זו תורגמה בעבר"

#: weblate/trans/checks/format.py:213
msgid "Python format"
msgstr "מבנה Python"

#: weblate/trans/checks/format.py:214
msgid "Python format string does not match source"
msgstr "המחרוזת במבנה Python אינה תואמת למקור"

#: weblate/trans/checks/format.py:224
msgid "PHP format"
msgstr "מבנה PHP"

#: weblate/trans/checks/format.py:225
msgid "PHP format string does not match source"
msgstr "המחרוזת במבנה PHP אינה תואמת למקור"

#: weblate/trans/checks/format.py:235
msgid "C format"
msgstr "מבנה C"

#: weblate/trans/checks/format.py:236
msgid "C format string does not match source"
msgstr "המחרוזת במבנה C אינה תואמת למקור"

#: weblate/trans/checks/format.py:246
msgid "Perl format"
msgstr "מבנה Perl"

#: weblate/trans/checks/format.py:247
msgid "Perl format string does not match source"
msgstr "המחרוזת במבנה Perl אינה תואמת למקור"

#: weblate/trans/checks/format.py:257
msgid "Javascript format"
msgstr "תבנית Javascript"

#: weblate/trans/checks/format.py:258
msgid "Javascript format string does not match source"
msgstr "המחרוזת בתבנית Javascript אינה תואמת למקור"

#: weblate/trans/checks/format.py:264
msgid "Python brace format"
msgstr "מבנה סוגריים מסולסלים ב־Python"

#: weblate/trans/checks/format.py:265
msgid "Python brace format string does not match source"
msgstr "המחרוזת במבנה סוגריים מסולסלים ב־Python אינה תואמת למקור"

#: weblate/trans/checks/markup.py:50
msgid "Mismatched BBcode"
msgstr "BBCode לא תואם"

#: weblate/trans/checks/markup.py:51
msgid "BBcode in translation does not match source"
msgstr "BBCode שבתרגום לא תואם למקור"

#: weblate/trans/checks/markup.py:110
msgid "Invalid XML markup"
msgstr "סימון XML שגוי"

#: weblate/trans/checks/markup.py:111
msgid "The translation is not valid XML"
msgstr "התרגום אינו XML תקני"

#: weblate/trans/checks/markup.py:138
msgid "XML tags mismatch"
msgstr "תגי XML לא תואמים"

#: weblate/trans/checks/markup.py:139
msgid "XML tags in translation do not match source"
msgstr "תגי XML בתרגום לא תואמים למקור"

#: weblate/trans/checks/same.py:139
msgid "Unchanged translation"
msgstr "תרגום שלא השתנה"

#: weblate/trans/checks/same.py:140
msgid "Source and translation are identical"
msgstr "המקור והתרגום זהים"

#: weblate/trans/checks/source.py:37
msgid "Optional plural"
msgstr "רבים כרשות"

#: weblate/trans/checks/source.py:39
msgid "The string is optionally used as plural, but not using plural forms"
msgstr "ניתן להשתמש במחרוזת כרבים אך ללא שימוש בצורות רבים"

#: weblate/trans/checks/source.py:52
msgid "Ellipsis"
msgstr "סימן השמטה"

#: weblate/trans/checks/source.py:54
msgid "The string uses three dots (...) instead of an ellipsis character (…)"
msgstr "המחרוזת משתמשת בשלוש נקודות (...) במקום תו של שלוש נקודות (…)"

#: weblate/trans/checks/source.py:66
msgid "Multiple failing checks"
msgstr "מספר בדיקות נכשלו"

#: weblate/trans/checks/source.py:68
msgid "The translations in several languages have failing checks"
msgstr "לתרגומים במספר שפות יש בדיקות שנכשלו"

#: weblate/trans/context_processors.py:54
msgid "Hosted Weblate, the place to translate your software project."
msgstr "Weblate באירוח, המקום לתרגום מיזם התכנה שלך."

#: weblate/trans/context_processors.py:58
msgid "This site runs Weblate for translating various software projects."
msgstr "אתר זה מופעל על גבי Weblate לטובת תרגום של מספר מיזמי תכנה חופשיים."

#: weblate/trans/feeds.py:40 weblate/trans/feeds.py:76
#, python-format
msgid "Recent changes in %s"
msgstr "שינויים אחרונים ב%s"

#: weblate/trans/feeds.py:43 weblate/trans/feeds.py:79
#, python-format
msgid "All recent changes made using Weblate in %s."
msgstr "כל השינויים האחרונים שבוצעו באמצעות Weblate ב%s."

#: weblate/trans/filter.py:31 weblate/trans/models/translation.py:657
#: weblate/trans/models/translation.py:699
msgid "All strings"
msgstr "כל המחרוזות"

#: weblate/trans/filter.py:32 weblate/trans/models/translation.py:747
msgid "Not translated strings"
msgstr "מחרוזות לא מתורגמות"

#: weblate/trans/filter.py:33 weblate/trans/models/translation.py:739
msgid "Strings needing action"
msgstr "מחרוזות טעונות שיפור"

#: weblate/trans/filter.py:34 weblate/trans/models/translation.py:714
msgid "Translated strings"
msgstr "מחרוזות מתורגמות"

#: weblate/trans/filter.py:35
msgid "Strings marked for edit"
msgstr "מחרוזות שסומנו כטעונות שיפור"

#: weblate/trans/filter.py:36 weblate/trans/models/translation.py:763
msgid "Strings with suggestions"
msgstr "מחרוזות עם הצעות"

#: weblate/trans/filter.py:37 weblate/trans/models/translation.py:685
#: weblate/trans/models/translation.py:791
msgid "Strings with comments"
msgstr "מחרוזות עם הערות"

#: weblate/trans/filter.py:38 weblate/trans/models/translation.py:665
#: weblate/trans/models/translation.py:771
msgid "Strings with any failing checks"
msgstr "מחרוזות עם בדיקות כלשהן שנכשלו"

#: weblate/trans/filter.py:39 weblate/trans/models/translation.py:706
msgid "Approved strings"
msgstr "מחרוזות שאושרו"

#: weblate/trans/filter.py:42 weblate/trans/models/translation.py:731
msgid "Approved strings with suggestions"
msgstr "מחרוזות שאושרו עם הצעות"

#: weblate/trans/filter.py:44 weblate/trans/models/translation.py:723
msgid "Strings waiting for review"
msgstr "מחרוזות הממתינות לסקירה"

#: weblate/trans/filter.py:52
msgid "Strings with any failing source checks"
msgstr "מחרוזות עם בדיקות מקור כלשהן שנכשלו"

#: weblate/trans/filter.py:53
msgid "Strings with source comments"
msgstr "מחרוזות עם הערות מקור"

#: weblate/trans/formats.py:906
msgid "Automatic detection"
msgstr "זיהוי אוטומטי"

#: weblate/trans/formats.py:937
msgid "Gettext PO file"
msgstr "קובץ PO לפי Gettext"

#: weblate/trans/formats.py:1024
msgid "Gettext PO file (unwrapped)"
msgstr "קובץ PO לפי Gettext (ללא גלישת שורות)"

#: weblate/trans/formats.py:1046
msgid "Gettext PO file (monolingual)"
msgstr "קובץ PO לפי Gettext (חד־לשוני)"

#: weblate/trans/formats.py:1053
msgid "Gettext PO file (monolingual, unwrapped)"
msgstr "קובץ PO לפי Gettext (חד־לשוני, ללא גלישת שורות)"

#: weblate/trans/formats.py:1060
msgid "Qt Linguist Translation File"
msgstr "קובץ תרגום של Qt Linguist"

#: weblate/trans/formats.py:1078
msgid "XLIFF Translation File"
msgstr "קובץ תרגום XLIFF"

#: weblate/trans/formats.py:1114
msgid "XLIFF Translation File with PO extensions"
msgstr "קובץ תרגום XLIFF עם הרחבות PO"

#: weblate/trans/formats.py:1122
msgid "OS X Strings"
msgstr "מחרוזות OS X"

#: weblate/trans/formats.py:1131
msgid "OS X Strings (UTF-8)"
msgstr "מחרוזות OS X‏ (UTF-8)"

#: weblate/trans/formats.py:1139
msgid "Java Properties (UTF-8)"
msgstr "קובץ מאפיינים של Java (UTF-8)‎"

#: weblate/trans/formats.py:1148
msgid "Java Properties (UTF-16)"
msgstr "קובץ מאפיינים של Java‏ (UTF-16)"

#: weblate/trans/formats.py:1155
msgid "Java Properties (ISO-8859-1)"
msgstr "קובץ מאפיינים של Java‏ (ISO-8859-1)"

#: weblate/trans/formats.py:1177
msgid "Joomla Language File"
msgstr "קובץ שפה Joomla"

#: weblate/trans/formats.py:1187
msgid "PHP strings"
msgstr "מחרוזות PHP"

#: weblate/trans/formats.py:1237
msgid ".Net resource file"
msgstr "קובץ מקור ‎.Net"

#: weblate/trans/formats.py:1248
msgid "Android String Resource"
msgstr "משאב מחרוזות של Android"

#: weblate/trans/formats.py:1278
msgid "JSON file"
msgstr "קובץ JSON"

#: weblate/trans/formats.py:1298
msgid "JSON nested structure file"
msgstr "קובץ JSON במבנה מקונן"

#: weblate/trans/formats.py:1305
msgid "WebExtension JSON file"
msgstr "קובץ JSON מסוג WebExtension"

#: weblate/trans/formats.py:1314
msgid "i18next JSON file"
msgstr "קובץ JSON מסוג i18next"

#: weblate/trans/formats.py:1321
msgid "CSV file"
msgstr "קובץ CSV"

#: weblate/trans/formats.py:1392
msgid "Simple CSV file"
msgstr "קובץ CSV פשוט"

#: weblate/trans/formats.py:1429
msgid "Simple CSV file (ISO-8859-1)"
msgstr "קובץ CSV פשוט (ISO-8859-1)"

#: weblate/trans/formats.py:1436
msgid "YAML file"
msgstr "קובץ YAML"

#: weblate/trans/formats.py:1456
msgid "Ruby YAML file"
msgstr "קובץ YAML תואם Ruby"

#: weblate/trans/formats.py:1464
msgid "DTD file"
msgstr "קובץ DTD"

#: weblate/trans/forms.py:148
msgid "Invalid checksum specified!"
msgstr "מחרוזת הבדיקה שסופקה שגויה!"

#: weblate/trans/forms.py:158
msgid "No matching user found."
msgstr "לא נמצא משתמש תואם."

#: weblate/trans/forms.py:160
msgid "More users matched."
msgstr "משתמשים נוספים תואמים."

#: weblate/trans/forms.py:197 weblate/trans/forms.py:205
msgid "Toggle text direction"
msgstr "החלפת כיוון טקסט"

#: weblate/trans/forms.py:240
msgid "Fill in with source string"
msgstr "יש למלא במחרוזת המקור"

#: weblate/trans/forms.py:328
msgid "Documentation for plurals."
msgstr "תיעוד עבור צורות רבים."

#: weblate/trans/forms.py:331
msgid ""
"This equation identifies which plural form will be used based on given count "
"(n)."
msgstr "משוואה זו מגדירה באיזו צורת רבים להשתמש על בסיס ספירה נתונה (n)."

#: weblate/trans/forms.py:376
msgid "Missing translated string!"
msgstr "המחרוזת המתורגמת חסרה!"

#: weblate/trans/forms.py:406
msgid "The message you wanted to translate is no longer available!"
msgstr "ההודעה שרצית לתרגם אינה זמינה עוד!"

#: weblate/trans/forms.py:416
msgid ""
"Strings are usually marked as \"Needs editing\" after the source string is "
"updated, or when marked as such manually."
msgstr ""
"מחרוזות תסומנה כ„טעונות שיפור” לאחר שינוי במחרוזת המקור או לאחר סימון ידני."

#: weblate/trans/forms.py:430
msgid "Review state"
msgstr "מצב סקירה"

#: weblate/trans/forms.py:433
msgid "Waiting for review"
msgstr "בהמתנה לסקירה"

#: weblate/trans/forms.py:490
msgid ""
"Source of the message has been changed meanwhile. Please check your changes."
msgstr "בינתיים מקור ההודעה הזאת השתנה. נא לבדוק את השינויים שלך."

#: weblate/trans/forms.py:498
msgid ""
"Translation of the message has been changed meanwhile. Please check your "
"changes."
msgstr "תרגום ההודעה השתנה בינתיים. נא לבדוק את השינויים שלך."

#: weblate/trans/forms.py:507
msgid "Translation text too long!"
msgstr "טקסט התרגום ארוך מדי!"

#: weblate/trans/forms.py:542 weblate/trans/forms.py:966
msgid "File"
msgstr "קובץ"

#: weblate/trans/forms.py:546 weblate/trans/forms.py:974
msgid "Merge method"
msgstr "שיטת מיזוג"

#: weblate/trans/forms.py:548
msgid "Add as translation"
msgstr "הוספה בתור תרגום"

#: weblate/trans/forms.py:549
msgid "Add as a suggestion"
msgstr "הוספה בתור הצעה"

#: weblate/trans/forms.py:550
msgid "Add as translation needing edit"
msgstr "הוספה כתרגום טעון שיפור"

#: weblate/trans/forms.py:554
msgid "Processing of strings needing edit"
msgstr "עיבוד המחרוזות שטוענות שיפור"

#: weblate/trans/forms.py:556
msgid "Do not import"
msgstr "לא לייבא"

#: weblate/trans/forms.py:557
msgid "Import as string needing edit"
msgstr "יבוא בתור מחרוזת טעונת שיפור"

#: weblate/trans/forms.py:558
msgid "Import as translated"
msgstr "ייבוא המחרוזת כמתורגמת"

#: weblate/trans/forms.py:563
msgid "Merge file header"
msgstr "מיזוג כותרת קובץ"

#: weblate/trans/forms.py:564
msgid "Merges content of file header into the translation."
msgstr "הפעולה תמזג תוכן כותרת קובץ לתוך התרגום."

#: weblate/trans/forms.py:580
msgid "Overwrite existing translations"
msgstr "שכתוב תרגומים קיימים"

#: weblate/trans/forms.py:582
msgid ""
"Whether to overwrite existing translations if the string is already "
"translated."
msgstr "האם לשכתב את התרגומים הקיימים אם המחרוזת כבר מתורגמת."

#: weblate/trans/forms.py:593
msgid "Author name"
msgstr "שם מחבר"

#: weblate/trans/forms.py:595 weblate/trans/forms.py:600
msgid "Keep empty for using currently logged in user."
msgstr "להשאיר ריק לציון המשתמש שמחובר כעת."

#: weblate/trans/forms.py:598
msgid "Author email"
msgstr "דוא״ל מחבר"

#: weblate/trans/forms.py:624
msgid "Search filter"
msgstr "מסנן חיפוש"

#: weblate/trans/forms.py:628
msgid "Please select a valid filter type."
msgstr "נא לבחור בסוג מסנן תקני."

#: weblate/trans/forms.py:702
msgid "Query"
msgstr "שאילתה"

#: weblate/trans/forms.py:707
msgid "Search type"
msgstr "סוג חיפוש"

#: weblate/trans/forms.py:710
msgid "Fulltext"
msgstr "טקסט מלא"

#: weblate/trans/forms.py:711
msgid "Substring"
msgstr "תת מחרוזת"

#: weblate/trans/forms.py:712
msgid "Exact match"
msgstr "התאמה מדויקת"

#: weblate/trans/forms.py:716
msgid "Please select a valid search type."
msgstr "נא לבחור בסוג חיפוש תקני."

#: weblate/trans/forms.py:720
msgid "Search in source strings"
msgstr "חיפוש בתוך מחרוזות מקור"

#: weblate/trans/forms.py:725
msgid "Search in target strings"
msgstr "חיפוש בתוך מחרוזות יעד"

#: weblate/trans/forms.py:730
msgid "Search in context strings"
msgstr "חיפוש בתוך מחרוזות הקשר"

#: weblate/trans/forms.py:735
msgid "Search in location strings"
msgstr "חיפוש בתוך מחרוזות מיקום"

#: weblate/trans/forms.py:740
msgid "Search in comment strings"
msgstr "חיפוש בתוך מחרוזות הערות"

#: weblate/trans/forms.py:747
msgid "Show ignored checks as well"
msgstr "הצגת בדיקות שנדחו בנוסף"

#: weblate/trans/forms.py:752
msgid "Changed since"
msgstr "שינויים מאז"

#: weblate/trans/forms.py:756
msgid "Changed by user"
msgstr "שינויים ע״י המשתמש"

#: weblate/trans/forms.py:760
msgid "Exclude changes by user"
msgstr "הוצאת שינויים ע״י המשתמש"

#: weblate/trans/forms.py:776
msgid "The query string has to be longer!"
msgstr "מחרוזת התשאול חייבת להיות ארוכה יותר!"

#: weblate/trans/forms.py:798
#, python-format
msgid "Fulltext search for \"%s\""
msgstr "חיפוש טקסט מלא אחר „%s”"

#: weblate/trans/forms.py:800
#, python-format
msgid "Search for exact string \"%s\""
msgstr "חיפוש מחרוזת מדויקת „%s”"

#: weblate/trans/forms.py:802
#, python-format
msgid "Substring search for \"%s\""
msgstr "חיפוש תת מחרוזת „%s”"

#: weblate/trans/forms.py:813
#, python-brace-format
msgctxt "String to concatenate search and filter names"
msgid "{filter_name}, {search_name}"
msgstr "{filter_name}, {search_name}"

#: weblate/trans/forms.py:831 weblate/trans/forms.py:1053
msgid "All languages"
msgstr "כל השפות"

#: weblate/trans/forms.py:863 weblate/trans/forms.py:865
msgid "Merged unit not found!"
msgstr "היחידה שמוזגה לא נמצאה!"

#: weblate/trans/forms.py:884
msgid "Reverted change not found!"
msgstr "השינוי לשחזור לא נמצא!"

#: weblate/trans/forms.py:891
msgid "Overwrite strings"
msgstr "שכתוב מחרוזות"

#: weblate/trans/forms.py:896
msgid "Replace inconsistent"
msgstr "להחליף את מה שלא אחיד"

#: weblate/trans/forms.py:901
msgid "Component to use"
msgstr "רכיב לשימוש"

#: weblate/trans/forms.py:927
msgid "All components in current project"
msgstr "כל הרכיבים במיזם הנוכחי"

#: weblate/trans/forms.py:940
msgid "Invalid integer list!"
msgstr "רשימת המספרים השלמים שגויה!"

#: weblate/trans/forms.py:969
msgid ""
"You can upload any format which is understood by Translate Toolkit "
"(including TBX, CSV or Gettext PO files)."
msgstr ""
"ניתן להעלות כל תבנית אשר מובנת על ידי Translate Toolkit (לרבות TBX,‏ CSV או "
"קובצי PO של Gettext)."

#: weblate/trans/forms.py:976
msgid "Keep current"
msgstr "להשאיר את הנוכחי"

#: weblate/trans/forms.py:977
msgid "Overwrite existing"
msgstr "שכתוב הקיים"

#: weblate/trans/forms.py:978
msgid "Add as other translation"
msgstr "הוספה כתרגום אחר"

#: weblate/trans/forms.py:987 weblate/trans/forms.py:1198
msgid "Starting date"
msgstr "תאריך התחלה"

#: weblate/trans/forms.py:1004
msgctxt "Select starting letter in glossary"
msgid "Any"
msgstr "כלשהי"

#: weblate/trans/forms.py:1006
msgid "Starting letter"
msgstr "אות פותחת"

#: weblate/trans/forms.py:1022
msgid "Scope"
msgstr "היקף"

#: weblate/trans/forms.py:1024
msgid ""
"Is your comment specific to this translation or generic for all of them?"
msgstr "האם ההערה שלך היא נקודתית לתרגום הזה או כללית לכולם?"

#: weblate/trans/forms.py:1031
msgid "Source string comment, suggestions for changes to this string"
msgstr "הערה על מחרוזת המקור, הצעות לשינוי המחרוזת הזו"

#: weblate/trans/forms.py:1037
msgid "Translation comment, discussions with other translators"
msgstr "הערת תרגום, דיון עם מתרגמים אחרים"

#: weblate/trans/forms.py:1057
msgid "All components"
msgstr "כל הרכיבים"

#: weblate/trans/forms.py:1097
#, python-brace-format
msgid "Similar translation already exists in the project ({0})!"
msgstr "כבר קיים תרגום דומה במיזם ({0})!"

#: weblate/trans/forms.py:1116
msgid "Please select"
msgstr "נא לבחור"

#: weblate/trans/forms.py:1138
msgid "Strings with higher priority are offered first to translators."
msgstr "מחרוזות עם עדיפות גבוהה יותר מוצעות ראשונות למתרגמים."

#: weblate/trans/forms.py:1145
msgid "Check flags"
msgstr "דגלוני בדיקה"

#: weblate/trans/forms.py:1152
#, python-brace-format
msgid ""
"Please enter a comma separated list of check flags, see <a href="
"\"{url}\">documentation</a> for more details."
msgstr ""
"נא להזין רשימה מופרדת בפסיקים של דגלוני בדיקה, ניתן לעיין ב<a href="
"\"{url}\">תיעוד</a> לקבלת פרטים נוספים."

#: weblate/trans/forms.py:1170
msgid "User to add"
msgstr "משתמש להוספה"

#: weblate/trans/forms.py:1172
msgid ""
"Please provide username or e-mail. User needs to already have an active "
"account in Weblate."
msgstr "נא לספק שם משתמש או דוא״ל. למשתמש כבר אמור להיות חשבון פעיל ב־Weblate."

#: weblate/trans/forms.py:1180
msgid "Report format"
msgstr "מבנה הדוח"

#: weblate/trans/forms.py:1181
msgid "Choose file format for the report"
msgstr "יש לבחור בתבנית קובץ לדוח"

#: weblate/trans/forms.py:1183
msgid "reStructuredText"
msgstr "reStructuredText"

#: weblate/trans/forms.py:1184
msgid "JSON"
msgstr "JSON"

#: weblate/trans/forms.py:1185
msgid "HTML"
msgstr "HTML"

#: weblate/trans/forms.py:1189
msgid "Report period"
msgstr "תקופת הדוח"

#: weblate/trans/forms.py:1191
msgid "Last month"
msgstr "חודש שעבר"

#: weblate/trans/forms.py:1192
msgid "Last year"
msgstr "שנה שעברה"

#: weblate/trans/forms.py:1193
msgid "As specified"
msgstr "כמצוין"

#: weblate/trans/forms.py:1203
msgid "Ending date"
msgstr "תאריך סיום"

#: weblate/trans/forms.py:1243
msgid "Starting and ending dates have to be specified!"
msgstr "יש לציין מועדי התחלה וסיום!"

#: weblate/trans/forms.py:1257
msgid "Starting date has to be before ending date!"
msgstr "מועד ההתחלה חייב להקדים את מועד הסיום!"

#: weblate/trans/forms.py:1300
msgid "Basic"
msgstr "בסיסי"

#: weblate/trans/forms.py:1307
msgid "Upstream links"
msgstr "קישורים לקוד במקור"

#: weblate/trans/forms.py:1321
msgid "Translation settings"
msgstr "הגדרות תרגום"

#: weblate/trans/forms.py:1329
msgid "Version control"
msgstr "ניהול גרסאות"

#: weblate/trans/forms.py:1331
msgid "Locations"
msgstr "מיקומים"

#: weblate/trans/forms.py:1335
msgid "Version control settings"
msgstr "מערכת בקרת גרסאות"

#: weblate/trans/forms.py:1341
msgid "Commit messages"
msgstr "הודעות הגשה"

#: weblate/trans/forms.py:1351
msgid "Languages processing"
msgstr "עיבוד שפות"

#: weblate/trans/forms.py:1405
msgid "Search string"
msgstr "מחרוזת חיפוש"

#: weblate/trans/forms.py:1410
msgid "Replacement string"
msgstr "מחרוזת החלפה"

#: weblate/trans/forms.py:1450
msgid "Translation key"
msgstr "מפתח תרגום"

#: weblate/trans/forms.py:1452
msgid ""
"Key used to identify unit in translation file. File format specific rules "
"might apply."
msgstr ""
"מפתח משמש לזיהוי יחידה בקובץ תרגום. עשויים לחול כללים נקודתיים למבנה קובץ."

#: weblate/trans/forms.py:1458
msgid "Source language text"
msgstr "טקסט בשפת המקור"

#: weblate/trans/forms.py:1460
msgid ""
"You can edit this later, as with any other string in the source language."
msgstr "ניתן לערוך זאת בהמשך כמו כל מחרוזת אחרת בשפת המקור."

#: weblate/trans/models/change.py:200
msgid "Resource update"
msgstr "עדכון משאב"

#: weblate/trans/models/change.py:201
msgid "Translation completed"
msgstr "תרגום הושלם"

#: weblate/trans/models/change.py:202
msgid "Translation changed"
msgstr "תרגום השתנה"

#: weblate/trans/models/change.py:203 weblate/trans/models/subproject.py:407
msgid "New translation"
msgstr "תרגום חדש"

#: weblate/trans/models/change.py:204
msgid "Comment added"
msgstr "נוספה הערה"

#: weblate/trans/models/change.py:205
msgid "Suggestion added"
msgstr "נוספה הצעה"

#: weblate/trans/models/change.py:207
msgid "Suggestion accepted"
msgstr "הצעה התקבלה"

#: weblate/trans/models/change.py:208
msgid "Translation reverted"
msgstr "התרגום שוחזר"

#: weblate/trans/models/change.py:209
msgid "Translation uploaded"
msgstr "התרגום הועלה"

#: weblate/trans/models/change.py:210
msgid "Glossary added"
msgstr "מילון מונחים התווסף"

#: weblate/trans/models/change.py:211
msgid "Glossary updated"
msgstr "מילון מונחים עודכן"

#: weblate/trans/models/change.py:212
msgid "Glossary uploaded"
msgstr "מילון מונחים הועלה"

#: weblate/trans/models/change.py:213
msgid "New source string"
msgstr "מחרוזת מקור חדשה"

#: weblate/trans/models/change.py:214
msgid "Component locked"
msgstr "רכיב נעול"

#: weblate/trans/models/change.py:215
msgid "Component unlocked"
msgstr "הרכיב שוחרר"

#: weblate/trans/models/change.py:216
msgid "Detected duplicate string"
msgstr "התגלתה מחרוזת כפולה"

#: weblate/trans/models/change.py:217
msgid "Committed changes"
msgstr "שינויים שבוצעו"

#: weblate/trans/models/change.py:218
msgid "Pushed changes"
msgstr "שינויים שנדחפו"

#: weblate/trans/models/change.py:219
msgid "Reset repository"
msgstr "איפוס המאגר"

#: weblate/trans/models/change.py:220
msgid "Merged repository"
msgstr "מאגר שמוזג"

#: weblate/trans/models/change.py:221
msgid "Rebased repository"
msgstr "מאגר על בסיס שונה"

#: weblate/trans/models/change.py:222
msgid "Failed merge on repository"
msgstr "המיזוג במאגר נכשל"

#: weblate/trans/models/change.py:223
msgid "Failed rebase on repository"
msgstr "החלפת הבסיס במאגר נכשלה"

#: weblate/trans/models/change.py:224
msgid "Failed push on repository"
msgstr "הדחיפה למאגר נכשלה"

#: weblate/trans/models/change.py:225
msgid "Parse error"
msgstr "שגיאת פענוח"

#: weblate/trans/models/change.py:226
msgid "Removed translation"
msgstr "תרגום שהוסר"

#: weblate/trans/models/change.py:227
msgid "Suggestion removed"
msgstr "הצעה הוסרה"

#: weblate/trans/models/change.py:231
msgid "Suggestion removed during cleanup"
msgstr "ההצעה הוסרה במהלך הניקיון"

#: weblate/trans/models/change.py:233
msgid "Source string changed"
msgstr "מחרוזת המקור השתנתה"

#: weblate/trans/models/change.py:234
msgid "New unit added"
msgstr "נוספה יחידה חדשה"

#: weblate/trans/models/change.py:323
#, python-format
msgid "%(action)s at %(time)s on %(translation)s by %(user)s"
msgstr "%(action)s ב־%(time)s בתרגום %(translation)s ע״י %(user)s"

#: weblate/trans/models/componentlist.py:36
msgid "Component list name"
msgstr "שם רשימת רכיבים"

#: weblate/trans/models/componentlist.py:39 weblate/trans/models/project.py:95
#: weblate/trans/models/subproject.py:137
msgid "Name to display"
msgstr "שם להצגה"

#: weblate/trans/models/componentlist.py:43 weblate/trans/models/project.py:98
#: weblate/trans/models/subproject.py:140
msgid "URL slug"
msgstr "כתובת מופשטת"

#: weblate/trans/models/componentlist.py:46
#: weblate/trans/models/subproject.py:143
msgid "Name used in URLs and file names."
msgstr "השם המשמש לכתובות ולשמות הקבצים."

#: weblate/trans/models/componentlist.py:59
msgid "Component lists"
msgstr "רשימת רכיבים"

#: weblate/trans/models/componentlist.py:65
msgid "Project regular expression"
msgstr "ביטוי רגולרי למיזם"

#: weblate/trans/models/componentlist.py:69
msgid "Regular expression which is used to match project slug."
msgstr "ביטוי רגולרי המשמש להתאמת השם המופשט של המיזם."

#: weblate/trans/models/componentlist.py:73
msgid "Component regular expression"
msgstr "ביטוי רגולרי לרכיב"

#: weblate/trans/models/componentlist.py:77
msgid "Regular expression which is used to match component slug."
msgstr "ביטוי רגולרי שמשמש להתאמת השם המופשט של הרכיב."

#: weblate/trans/models/componentlist.py:82
msgid "Component list to assign"
msgstr "רשימת רכיבים להקצאה"

#: weblate/trans/models/componentlist.py:97
msgid "Automatic component list assignment"
msgstr "הקצאת רשימת רכיבים אוטומטית"

#: weblate/trans/models/componentlist.py:98
msgid "Automatic component list assignments"
msgstr "הקצאת רשימות רכיבים אוטומטיות"

#: weblate/trans/models/project.py:101
msgid "Name used in URLs and filenames."
msgstr "השם המשמש לכתובות ולשמות הקבצים."

#: weblate/trans/models/project.py:105
msgid "Main website of translated project."
msgstr "האתר הראשי של המיזם המתורגם."

#: weblate/trans/models/project.py:108
msgid "Mailing list"
msgstr "רשימת תפוצה"

#: weblate/trans/models/project.py:111
msgid "Mailing list for translators."
msgstr "רשימת התפוצה למתרגמים."

#: weblate/trans/models/project.py:114
msgid "Translation instructions"
msgstr "הנחיות לתרגום"

#: weblate/trans/models/project.py:116
msgid "URL with instructions for translators."
msgstr "כתובת עם הנחיות למתרגמים."

#: weblate/trans/models/project.py:120
msgid "Set Translation-Team header"
msgstr "הגדרת הכותרת Translation-Team"

#: weblate/trans/models/project.py:123
msgid ""
"Whether the Translation-Team in file headers should be updated by Weblate."
msgstr ""
"האם יש לעדכן את צוות התרגום (Translation-Team) בכותרות הקבצים ע״י Weblate."

#: weblate/trans/models/project.py:136
msgid "Access control"
msgstr "בקרת גישה"

#: weblate/trans/models/project.py:138
msgid ""
"How to restrict access to this project, please check the documentation for "
"more details."
msgstr "כיצד להגביל את הגישה למיזם זה, נא לעיין בתיעוד לפרטים נוספים."

#: weblate/trans/models/project.py:143
msgid "Enable reviews"
msgstr "הפעלת סקירות"

#: weblate/trans/models/project.py:146
msgid ""
"Enable this if you intend for dedicated reviewers to approve translations."
msgstr ""
"יש להפעיל אפשרות זו אם בכוונתך להשתמש בסוקרים שהוקצו לצורך אישור תרגומים."

#: weblate/trans/models/project.py:151
msgid "Enable hooks"
msgstr "לאפשר התלייה"

#: weblate/trans/models/project.py:154
msgid "Whether to allow updating this repository by remote hooks."
msgstr "האם לאפשר לעדכן את המאגר הזה באמצעות התליות מרחוק."

#: weblate/trans/models/project.py:159
msgid "Source language"
msgstr "שפת המקור"

#: weblate/trans/models/project.py:161
msgid "Language used for source strings in all components"
msgstr "שפה המשמשת למחרוזות המקור של כל הרכיבים"

#: weblate/trans/models/project.py:239
#, python-format
msgid "Could not create project directory: %s"
msgstr "לא ניתן ליצור את תיקיית המיזם: %s"

#: weblate/trans/models/subproject.py:93
msgid "Use contact form"
msgstr "שימוש בטופס יצירת קשר"

#: weblate/trans/models/subproject.py:94
msgid "Point to translation instructions URL"
msgstr "הצבעה לכתובת הנחיות לתרגום"

#: weblate/trans/models/subproject.py:95
msgid "Automatically add language file"
msgstr "הוספת קובץ השפה אוטומטית"

#: weblate/trans/models/subproject.py:96
msgid "No adding of language"
msgstr "ללא הוספה של שפה"

#: weblate/trans/models/subproject.py:99
msgid "Merge"
msgstr "מיזוג"

#: weblate/trans/models/subproject.py:151
msgid "Version control system"
msgstr "מערכת בקרת גרסאות"

#: weblate/trans/models/subproject.py:154
msgid ""
"Version control system to use to access your repository with translations."
msgstr "מערכת ניהול גרסאות לשימוש לטובת גישה למאגר שלך עם התרגומים."

#: weblate/trans/models/subproject.py:164
msgid ""
"URL of a repository, use weblate://project/component for sharing with other "
"component."
msgstr ""
"כתובת של מאגר, יש להשתמש ב־weblate://project/component לצורך שיתוף עם רכיב "
"אחר."

#: weblate/trans/models/subproject.py:169
msgid "Repository push URL"
msgstr "כתובת הדחיפה למאגר"

#: weblate/trans/models/subproject.py:172
msgid "URL of a push repository, pushing is disabled if empty."
msgstr "כתובת של מאגר לדחיפה, הדחיפה מושבתת אם שדה זה ריק."

#: weblate/trans/models/subproject.py:177
msgid "Repository browser"
msgstr "סייר מאגרים"

#: weblate/trans/models/subproject.py:179
#, python-format
msgid ""
"Link to repository browser, use %(branch)s for branch, %(file)s and %(line)s "
"as filename and line placeholders."
msgstr ""
"קישור לסייר המאגרים, ניתן להשתמש ב־%(branch)s לציון ענף, %(file)s ו־%(line)s "
"לציון שם קובץ ושורה."

#: weblate/trans/models/subproject.py:186
msgid "Exported repository URL"
msgstr "כתובת מאגר מיוצא"

#: weblate/trans/models/subproject.py:189
msgid "URL of a repository where users can fetch changes from Weblate"
msgstr "כתובת של מאגר ממנו יכולים משתמשים לקבל שינויים מ־Weblate"

#: weblate/trans/models/subproject.py:194
msgid "Source string bug report address"
msgstr "כתובת לדיווח על באגים במחרוזות המקור"

#: weblate/trans/models/subproject.py:196
msgid ""
"Email address where errors in source string will be reported, keep empty for "
"no emails."
msgstr ""
"כתובת הדוא״ל אליה ידווחו שגיאות במחרוזות המקור, יש להשאיר ריק כדי שלא יישלחו "
"הודעות."

#: weblate/trans/models/subproject.py:205
msgid "Repository branch to translate"
msgstr "ענף מאגר לתרגום"

#: weblate/trans/models/subproject.py:214
msgid ""
"Path of files to translate relative to repository root, use * instead of "
"language code, for example: po/*.po or locale/*/LC_MESSAGES/django.po."
msgstr ""
"נתיב הקבצים לתרגום ביחס לשורש מערכת הקבצים, ניתן להשתמש ב־* במקום קוד השפה, "
"למשל: po/*.po או locale/*/LC_MESSAGES/django.po."

#: weblate/trans/models/subproject.py:220
msgid "Monolingual base language file"
msgstr "קובץ בסיס שפה חד לשוני"

#: weblate/trans/models/subproject.py:224
msgid ""
"Filename of translations base file, which contains all strings and their "
"source; this is recommended to use for monolingual translation formats."
msgstr ""
"שם הקובץ של קובץ בסיס התרגום, קובץ זה מכיל את כל המחרוזות והמקור שלהן, מומלץ "
"לשימוש עבור תבניות תרגום חד־לשוני."

#: weblate/trans/models/subproject.py:230
msgid "Edit base file"
msgstr "עריכת קובץ בסיס"

#: weblate/trans/models/subproject.py:233
msgid ""
"Whether users will be able to edit base file for monolingual translations."
msgstr "האם משתמשים יוכלו לערוך קובץ בסיס עבור תרגומים חד־לשוניים."

#: weblate/trans/models/subproject.py:238
msgid "Base file for new translations"
msgstr "קובץ בסיס לתרגומים חדשים"

#: weblate/trans/models/subproject.py:242
msgid ""
"Filename of file which is used for creating new translations. For Gettext "
"choose .pot file."
msgstr ""
"שם הקובץ של הקובץ בו נעשה שימוש ליצירת תרגומים חדשים. עבור Gettext יש לבחור "
"בקובץ מסוג pot."

#: weblate/trans/models/subproject.py:247
msgid "File format"
msgstr "תבנית קובץ"

#: weblate/trans/models/subproject.py:252
msgid "Automatic detection might fail for some formats and is slightly slower."
msgstr "הזיהוי האוטומטי עשוי להיכשל עבור חלק מהמבנים והוא גם מעט אטי יותר."

#: weblate/trans/models/subproject.py:257
msgid "Additional commit files"
msgstr "קבצים נוספים להגשה"

#: weblate/trans/models/subproject.py:262
msgid ""
"Additional files to include in commits, one per line; please check "
"documentation for more details."
msgstr ""
"קבצים נוספים לכלול בהגשה, אחד בכל שורה, נא לעיין בתיעוד לקבל פרטים נוספים."

#: weblate/trans/models/subproject.py:267
msgid "Post-update script"
msgstr "סקריפט לאחר עדכון"

#: weblate/trans/models/subproject.py:273
msgid ""
"Script to be executed after receiving a repository update, please check "
"documentation for more details."
msgstr ""
"סקריפט שיש להפעיל לאחר קבלת עדכון למאגר, ניתן לחפש בתיעוד לקבלת פרטים נוספים."

#: weblate/trans/models/subproject.py:278
msgid "Pre-commit script"
msgstr "סקריפט טרום הגשה"

#: weblate/trans/models/subproject.py:284
msgid ""
"Script to be executed before committing translation, please check "
"documentation for more details."
msgstr ""
"סקריפט שיש להפעיל לפני הגשת התרגום, ניתן לחפש בתיעוד לקבלת פרטים נוספים."

#: weblate/trans/models/subproject.py:289
msgid "Post-commit script"
msgstr "סקריפט לאחר הגשה"

#: weblate/trans/models/subproject.py:295
msgid ""
"Script to be executed after committing translation, please check "
"documentation for more details."
msgstr ""
"סקריפט שיש להפעיל לאחר הגשת תרגום, ניתן לחפש בתיעוד לקבלת פרטים נוספים."

#: weblate/trans/models/subproject.py:300
msgid "Post-push script"
msgstr "סקריפט לאחר דחיפה"

#: weblate/trans/models/subproject.py:306
msgid ""
"Script to be executed after pushing translation to remote, please check "
"documentation for more details."
msgstr ""
"סקריפט שיש להפעיל לאחר דחיפת התרגום לצד המרוחק, ניתן לחפש בתיעוד לקבלת פרטים "
"נוספים."

#: weblate/trans/models/subproject.py:311
msgid "Post-add script"
msgstr "סקריפט לאחר הוספה"

#: weblate/trans/models/subproject.py:317
msgid ""
"Script to be executed after adding new translation, please check "
"documentation for more details."
msgstr ""
"סקריפט שיש להפעיל לאחר הוספת תרגום חדש, ניתן לחפש בתיעוד לקבלת פרטים נוספים."

#: weblate/trans/models/subproject.py:323
msgid "Locked"
msgstr "נעול"

#: weblate/trans/models/subproject.py:326
msgid "Whether component is locked for translation updates."
msgstr "האם הרכיב נעול לצורכי עדכון תרגום."

#: weblate/trans/models/subproject.py:330
msgid "Allow translation propagation"
msgstr "לאפשר הפצת תרגום"

#: weblate/trans/models/subproject.py:334
msgid ""
"Whether translation updates in other components will cause automatic "
"translation in this one"
msgstr "האם עדכוני תרגום בתוך רכיבים אחרים אמור לגרום לתרגום אוטומטי במיזם זה"

#: weblate/trans/models/subproject.py:339
msgid "Save translation history"
msgstr "שמירת היסטוריית תרגומים"

#: weblate/trans/models/subproject.py:342
msgid "Whether Weblate should keep history of translations"
msgstr "להגדיר האם Weblate אמור לשמור היסטוריה של התרגומים"

#: weblate/trans/models/subproject.py:346
msgid "Enable suggestions"
msgstr "הפעלת הצעות"

#: weblate/trans/models/subproject.py:349
msgid "Whether to allow translation suggestions at all."
msgstr "האם לאפשר הצעות לתרגום בכלל."

#: weblate/trans/models/subproject.py:353
msgid "Suggestion voting"
msgstr "הצבעה על הצעות"

#: weblate/trans/models/subproject.py:356
msgid "Whether users can vote for suggestions."
msgstr "האם משתמשים יכולים להצביע להצעות."

#: weblate/trans/models/subproject.py:360
msgid "Autoaccept suggestions"
msgstr "קבלת הצעות אוטומטית"

#: weblate/trans/models/subproject.py:363
msgid ""
"Automatically accept suggestions with this number of votes, use 0 to disable."
msgstr ""
"קבלת הצעות באופן אוטומטי אם ישנה לפחות כמות כזו של קולות, יש להשתמש ב־0 כדי "
"לבטל."

#: weblate/trans/models/subproject.py:369
msgid "Quality checks flags"
msgstr "סימוני בדיקות איכות"

#: weblate/trans/models/subproject.py:372
msgid ""
"Additional comma-separated flags to influence quality checks, check "
"documentation for possible values."
msgstr ""
"דגלונים נוספים עם הפרדה לפסיקים להשפעה על איכות הבדיקות, ניתן לחפש פרטים "
"נוספים בתיעוד."

#: weblate/trans/models/subproject.py:386
msgid "Optional short summary of license used for translations."
msgstr "תקציר הרישיון המשמש את התרגומים (רשות)."

#: weblate/trans/models/subproject.py:390
msgid "License URL"
msgstr "כתובת הרישיון"

#: weblate/trans/models/subproject.py:393
msgid "Optional URL with license details."
msgstr "כתובת עם פרטי הרישוי כרשות."

#: weblate/trans/models/subproject.py:396
msgid "Contributor agreement"
msgstr "הסכם תרומה"

#: weblate/trans/models/subproject.py:400
msgid ""
"Agreement which needs to be approved before user can translate this "
"component."
msgstr "הסכם אותו יש לאשר לפני שמשתמש יכול לתרגם את הרכיב הזה."

#: weblate/trans/models/subproject.py:412
msgid ""
"How to handle requests for creating new translations. Please note that "
"availability of choices depends on the file format."
msgstr ""
"איך לטפל בבקשות ליצירת שפות חדשות. נא לשים לב שזמינות האפשרויות תלויה בסוג "
"הקובץ."

#: weblate/trans/models/subproject.py:420
msgid "Merge style"
msgstr "סגנון המיזוג"

#: weblate/trans/models/subproject.py:425
msgid ""
"Define whether Weblate should merge upstream repository or rebase changes "
"onto it."
msgstr "להגדיר האם Weblate אמור למזג אל מיזם המקור או לבסס את השינויים עליו."

#: weblate/trans/models/subproject.py:430
msgid "Commit message when translating"
msgstr "הודעת הגשה בעת תרגום"

#: weblate/trans/models/subproject.py:432
#: weblate/trans/models/subproject.py:441
#: weblate/trans/models/subproject.py:450
msgid ""
"You can use format strings for various information, please check "
"documentation for more details."
msgstr ""
"ניתן להשתמש במחרוזות תבנית להצגת מגוון פרטים, נא לחפש פרטים נוספים בתיעוד."

#: weblate/trans/models/subproject.py:439
msgid "Commit message when adding translation"
msgstr "הודעת הגשה בעת הוספת תרגום"

#: weblate/trans/models/subproject.py:448
msgid "Commit message when removing translation"
msgstr "הודעת הגשה בעת הסרת תרגום"

#: weblate/trans/models/subproject.py:457
msgid "Committer name"
msgstr "שם המגיש"

#: weblate/trans/models/subproject.py:462
msgid "Committer email"
msgstr "דוא״ל המגיש"

#: weblate/trans/models/subproject.py:467
msgid "Push on commit"
msgstr "דחיפה עם ההגשה"

#: weblate/trans/models/subproject.py:470
msgid "Whether the repository should be pushed upstream on every commit."
msgstr "האם יש לדחוף את המאגר בחזרה למקור עם כל הגשה של תרגום."

#: weblate/trans/models/subproject.py:474
msgid "Age of changes to commit"
msgstr "גיל של שינויים להגשה"

#: weblate/trans/models/subproject.py:477
msgid ""
"Time in hours after which any pending changes will be committed to the VCS."
msgstr "הזמן בשעות שלאחריו השינויים הממתינים יוגשו למערכת ניהול הגרסאות."

#: weblate/trans/models/subproject.py:483
msgid "Language filter"
msgstr "מסנן השפות"

#: weblate/trans/models/subproject.py:487
msgid ""
"Regular expression which is used to filter translation when scanning for "
"file mask."
msgstr ""
"ביטוויים רגולריים בהם ייעשה שימוש לסינון תרגומים בעת סריקה עבור מסכת קובץ."

#: weblate/trans/models/subproject.py:497
msgid "Components with higher priority are offered first to translators."
msgstr "רכיבים עם עדיפות גבוהה יותר מוצעים תחילה למתרגמים."

#: weblate/trans/models/subproject.py:666
msgid ""
"Failed to verify SSH host key, please add them in SSH page in the admin "
"interface."
msgstr "אימות מפתח ה־SSH נכשל, נא להוסיף אותם בעמוד ה־SSH במנשק הניהול."

#: weblate/trans/models/subproject.py:670
#, python-format
msgid "Failed to fetch repository: %s"
msgstr "אחזור המאגר נכשל: %s"

#: weblate/trans/models/subproject.py:760
#, python-format
msgid "Push is disabled for %s."
msgstr "בוטלה דחיפה עבור %s."

#: weblate/trans/models/subproject.py:812
#, python-format
msgid "Failed to push to remote branch on %s."
msgstr "הדחיפה לענף המרוחק על %s נכשלה."

#: weblate/trans/models/subproject.py:842
#, python-format
msgid "Failed to reset to remote branch on %s."
msgstr "איפוס הענף המרוחק ב־%s נכשל."

#: weblate/trans/models/subproject.py:916
#, python-format
msgid "Failed to rebase our branch onto remote branch %s."
msgstr "החלפת בסיס הענף שלנו לענף המרוחק %s נכשלה."

#: weblate/trans/models/subproject.py:921
#, python-format
msgid "Failed to merge remote branch into %s."
msgstr "מיזוג הענף המרוחק לתוך %s נכשל."

#: weblate/trans/models/subproject.py:1106
msgid "Invalid link to a Weblate project, can not link to linked repository!"
msgstr "קישור שגוי למיזם Weblate, לא ניתן לקשר למאגר מקושר!"

#: weblate/trans/models/subproject.py:1113
msgid "Invalid link to a Weblate project, can not link to self!"
msgstr "קישור שגוי למיזם Weblate, לא ניתן לקשר לעצמי!"

#: weblate/trans/models/subproject.py:1120
msgid "Invalid link to a Weblate project, use weblate://project/component."
msgstr "קישור שגוי למיזם Weblate, יש להשתמש בצורה weblate://project/component."

#: weblate/trans/models/subproject.py:1126
msgid "Push URL is not used when repository is linked!"
msgstr "לא נעשה שימוש בכתובת הדחיפה כאשר המאגר מקושר!"

#: weblate/trans/models/subproject.py:1132
msgid "Export URL is not used when repository is linked!"
msgstr "לא נעשה שימוש בכתובת הייצוא כאשר המאגר מקושר!"

#: weblate/trans/models/subproject.py:1140
msgid "The mask did not match any files!"
msgstr "המסכה אינה תואמת קבצים כלשהם!"

#: weblate/trans/models/subproject.py:1148
#, python-format
msgid "Got empty language code for %s, please check filemask!"
msgstr "התקבל קוד שפה ריק עבור %s, נא לבדוק את מסכת הקובץ!"

#: weblate/trans/models/subproject.py:1153
#, python-format
msgid "Language code %s is too long, please check filemask!"
msgstr "קוד השפה %s ארוך מדי, נא לבדוק את מסכת הקובץ!"

#: weblate/trans/models/subproject.py:1157
#, python-format
msgid ""
"There are more files for single language (%s), please adjust the mask and "
"use components for translating different resources."
msgstr ""
"יש עוד קבצים לשפה אחת (%s), נא להתאים את המסכה לשימוש ברכיבים לצורך תרגום של "
"משאבים שונים."

#: weblate/trans/models/subproject.py:1163
#, python-format
msgid ""
"Multiple translations were mapped to a single language code (%s). You should "
"disable SIMPLIFY_LANGUAGES to prevent Weblate mapping similar languages to "
"one."
msgstr ""
"מספר תרגומים מופו לקוד שפה אחד (%s). עליך להשבת את האפשרות "
"SIMPLIFY_LANGUAGES כדי למנוע מ־Weblate למפות שפות דומות לשפה אחת."

#: weblate/trans/models/subproject.py:1182
msgid "File does not seem to be valid!"
msgstr "נראה כי הקובץ אינו תקני!"

#: weblate/trans/models/subproject.py:1190
#, python-format
msgid "Format of %d matched files could not be recognized."
msgstr "התבנית של %d ההתאמות אינה ניתנת לזיהוי."

#: weblate/trans/models/subproject.py:1199
#, python-format
msgid "Failed to parse %d matched files!"
msgstr "ניתוח %d הקבצים שנמצאו נכשל!"

#: weblate/trans/models/subproject.py:1210
msgid ""
"You have configured Weblate to add new translation files, but did not "
"provide base file to do that!"
msgstr ""
"הגדרת את Weblate להוספת קובצי תרגום חדשים, אך לא סיפקת קובץ בסיס לעשות זאת!"

#: weblate/trans/models/subproject.py:1214
msgid "Format of base file for new translations was not recognized!"
msgstr "תבנית קובץ הבסיס לתרגומים חדשים לא זוהתה!"

#: weblate/trans/models/subproject.py:1219
msgid ""
"Base file for new translations is not used because of component settings. "
"You probably want to enable automatic adding of new translations."
msgstr ""
"לא נעשה שימוש בקובץ בסיס לתרגומים חדשים עקב הגדרות רכיב. יתכן שעדיף לך "
"להפעיל הוספה אוטומטית של תרגומים חדשים."

#: weblate/trans/models/subproject.py:1230
msgid "You can not use base file with bilingual translation!"
msgstr "לא ניתן להשתמש בקובץ בסיס עם תרגום דו־לשוני!"

#: weblate/trans/models/subproject.py:1235
msgid "Using .pot file as base file is not supported!"
msgstr "אין תמיכה בשימוש בקובץ ‎.pot כבסיס!"

#: weblate/trans/models/subproject.py:1242
msgid "Template file not found!"
msgstr "קובץ התבנית לא נמצא!"

#: weblate/trans/models/subproject.py:1248
#, python-format
msgid "Failed to parse translation base file: %s"
msgstr "פענוח קובץ בסיס התרגום נכשל: %s"

#: weblate/trans/models/subproject.py:1258
#, python-brace-format
msgid "Template language ({0}) does not match project source language ({1})!"
msgstr "שפת התבנית ({0}) אינה תואמת את שפת המקור של המיזם ({1})!"

#: weblate/trans/models/subproject.py:1265
msgid "You can not use monolingual translation without base file!"
msgstr "לא ניתן להשתמש בתרגום חד־לשוני ללא קובץ בסיס!"

#: weblate/trans/models/subproject.py:1276
msgid ""
"Please either fill in instructions URL or use different option for adding "
"new language."
msgstr "נא למלא את כתובת ההנחיות או להשתמש באפשרות אחרת להוספת שפה חדשה."

#: weblate/trans/models/subproject.py:1283
msgid "License URL can not be used without license summary."
msgstr "לא ניתן להשתמש בכתובת רישיון ללא תקציר רישיון."

#: weblate/trans/models/subproject.py:1303
msgid "Changing version control system is not supported!"
msgstr "אין תמיכה בהחלפת מערכת ניהול הגרסאות!"

#: weblate/trans/models/subproject.py:1308
#, python-brace-format
msgid "Unsupported file format: {0}"
msgstr "תבנית הקובץ אינה נתמכת: {0}"

#: weblate/trans/models/subproject.py:1315
#, python-format
msgid "Failed to update repository: %s"
msgstr "עדכון המאגר נכשל: %s"

#: weblate/trans/models/subproject.py:1335
msgid "Can not validate file matches due to invalid regular expression."
msgstr "לא ניתן לאמת את התאמות הקבצים עקב ביטוי רגולרי שגוי."

#: weblate/trans/models/subproject.py:1347
msgid "Automatically accepting suggestions can work only with voting enabled!"
msgstr "קבלת הצעות אוטומטית דורשת את הפעלת תכונת ההצבעה!"

#: weblate/trans/models/subproject.py:1517
msgid "Failed to add new translation file!"
msgstr "הוספת קובץ תרגום חדש נכשלה!"

#: weblate/trans/models/subproject.py:1539
msgid "Translation file already exists!"
msgstr "קובץ התרגום כבר קיים!"

#: weblate/trans/models/suggestion.py:156
msgid "Failed to accept suggestion!"
msgstr "קבלת ההצעה נכשלה!"

#: weblate/trans/models/translation.py:151
#, python-format
msgid ""
"Filename %s not found in repository! To add new translation, add language "
"file into repository."
msgstr ""
"שם הקובץ %s לא נמצא במאגר! כדי להוסיף תרגום חדש, יש להוסיף קובץ שפה למאגר."

#: weblate/trans/models/translation.py:160
#, python-format
msgid "Failed to parse file %(file)s: %(error)s"
msgstr "ניתוח הקובץ %(file)s נכשל: %(error)s"

#: weblate/trans/models/translation.py:755
msgid "Strings marked as needing edit"
msgstr "מחרוזות שסומנו כטעונות שיפור"

#: weblate/trans/models/unit.py:429
#, python-brace-format
msgid "{translation}, translation unit {position}"
msgstr "{translation}, יחידת התרגום {position}"

#: weblate/trans/models/whiteboard.py:92
msgid "Category"
msgstr "קטגוריה"

#: weblate/trans/models/whiteboard.py:94
msgid "Category defines color used for the message."
msgstr "הקטגוריה מגדירה את הצבע בו ייעשה שימוש להודעה."

#: weblate/trans/models/whiteboard.py:97
msgid "Info (light blue)"
msgstr "מידע (כחול בהיר)"

#: weblate/trans/models/whiteboard.py:98
msgid "Warning (yellow)"
msgstr "אזהרה (צהוב)"

#: weblate/trans/models/whiteboard.py:99
msgid "Danger (red)"
msgstr "אזהרה (אדום)"

#: weblate/trans/models/whiteboard.py:100
msgid "Success (green)"
msgstr "הצלחה (ירוק)"

#: weblate/trans/models/whiteboard.py:101
msgid "Primary (dark blue)"
msgstr "עיקרי (כחול כהה)"

#: weblate/trans/models/whiteboard.py:110
msgid "Whiteboard message"
msgstr "הודעה בלוח המודעות"

#: weblate/trans/models/whiteboard.py:111
msgid "Whiteboard messages"
msgstr "הודעות לוח לבן"

#: weblate/trans/models/whiteboard.py:120
msgid "Do not specify both component and project!"
msgstr "אין לציין גם את הרכיב וגם את המיזם!"

#: weblate/trans/specialchars.py:34
msgid "Insert tab character"
msgstr "הוספת התו טאב"

#: weblate/trans/specialchars.py:35
msgid "Insert new line"
msgstr "הוספת שורה חדשה"

#: weblate/trans/specialchars.py:36
msgid "Insert horizontal ellipsis"
msgstr "הוספת השמטה אופקית"

#: weblate/trans/specialchars.py:455
#, python-brace-format
msgid "Insert {0}"
msgstr "הוספת {0}"

#: weblate/trans/specialchars.py:460 weblate/trans/specialchars.py:462
#, python-brace-format
msgid "Insert character {0}"
msgstr "הוספת התו {0}"

#: weblate/trans/specialchars.py:476
msgid "Opening double quote"
msgstr "מירכאות כפולות פותחות"

#: weblate/trans/specialchars.py:477
msgid "Closing double quote"
msgstr "מירכאות כפולות סוגרות"

#: weblate/trans/specialchars.py:478
msgid "Opening single quote"
msgstr "מירכא בודד פותח"

#: weblate/trans/specialchars.py:479
msgid "Closing single quote"
msgstr "מירכא בודד סוגר"

#: weblate/trans/specialchars.py:482
msgid "Hyphen"
msgstr "מקף"

#: weblate/trans/specialchars.py:485
msgid "En dash"
msgstr "קו מפריד"

#: weblate/trans/specialchars.py:488
msgid "Em dash"
msgstr "קו ארוך"

#: weblate/trans/specialchars.py:491
msgid "User configured character: {}"
msgstr "תו בהגדרת המשתמש: {}"

#. Translators: placeholder SSH hashed hostname
#: weblate/trans/ssh.py:95
msgid "[hostname hashed]"
msgstr "[שם המארח מוצפן]"

#: weblate/trans/ssh.py:145
msgid "Created new SSH key."
msgstr "נוצר מפתח SSH חדש."

#: weblate/trans/ssh.py:149
#, python-format
msgid "Failed to generate key: %s"
msgstr "יצירת המפתח נכשלה: %s"

#: weblate/trans/ssh.py:159
msgid "Invalid host name given!"
msgstr "שם המארח שגוי!"

#: weblate/trans/ssh.py:181
#, python-format
msgid ""
"Added host key for %(host)s with fingerprint %(fingerprint)s (%(keytype)s), "
"please verify that it is correct."
msgstr ""
"נוסף מפתח מארח עבור %(host)s עם טביעת אצבע %(fingerprint)s (%(keytype)s), נא "
"לוודא שהוא נכון."

#: weblate/trans/ssh.py:193
msgid "Failed to fetch public key for a host!"
msgstr "אחזור מפתח ציבורי למארח נכשל!"

#: weblate/trans/ssh.py:201 weblate/trans/ssh.py:206
#, python-format
msgid "Failed to get host key: %s"
msgstr "קבלת מפתח המארח נכשלה: %s"

#: weblate/trans/templatetags/advertisement.py:36
#, python-brace-format
msgid "Donate to Weblate at {0}"
msgstr "ניתן לתרום למיזם Weblate באתר {0}"

#: weblate/trans/templatetags/advertisement.py:37
#: weblate/trans/templatetags/advertisement.py:38
#, python-brace-format
msgid "Support Weblate at {0}"
msgstr "ניתן לתמוך במיזם Weblate באתר {0}"

#: weblate/trans/templatetags/advertisement.py:39
#, python-brace-format
msgid "More information about Weblate can be found at {0}"
msgstr "ניתן למצוא מידע נוסף על Weblate תחת {0}"

#: weblate/trans/templatetags/advertisement.py:43
msgid "Support Weblate on Liberapay"
msgstr "תמיכה במיזם Weblate עם Liberapay"

#: weblate/trans/templatetags/advertisement.py:44
msgid "Support Weblate on Bountysource"
msgstr "תמיכה במיזם Weblate עם Bountysource"

#: weblate/trans/templatetags/advertisement.py:45
msgid "More information about Weblate"
msgstr "מידע נוסף על Weblate"

#: weblate/trans/templatetags/translations.py:66
msgid "Good configuration"
msgstr "הגדרות תקינות"

#: weblate/trans/templatetags/translations.py:67
msgid "Bad configuration"
msgstr "הגדרות שגויות"

#: weblate/trans/templatetags/translations.py:68
msgid "Possible configuration"
msgstr "הגדרות אפשריות"

#: weblate/trans/templatetags/translations.py:97
msgid "Tab character"
msgstr "תו Tab"

#: weblate/trans/templatetags/translations.py:166
msgid "New line"
msgstr "שורה חדשה"

#: weblate/trans/templatetags/translations.py:325
msgid "a year ago"
msgstr "לפני שנה"

#: weblate/trans/templatetags/translations.py:327
#, python-format
msgid "%(count)s year ago"
msgid_plural "%(count)s years ago"
msgstr[0] "לפני שנה"
msgstr[1] "לפני שנתיים"
msgstr[2] "לפני %(count)s שנים"
msgstr[3] "לפני %(count)s שנים"

#: weblate/trans/templatetags/translations.py:332
msgid "a month ago"
msgstr "לפני חודש"

#: weblate/trans/templatetags/translations.py:334
#, python-format
msgid "%(count)s month ago"
msgid_plural "%(count)s months ago"
msgstr[0] "לפני חודש"
msgstr[1] "לפני חודשיים"
msgstr[2] "לפני %(count)s חודשים"
msgstr[3] "לפני %(count)s חודשים"

#: weblate/trans/templatetags/translations.py:339
#, python-format
msgid "%(count)s week ago"
msgid_plural "%(count)s weeks ago"
msgstr[0] "לפני שבוע"
msgstr[1] "לפני שבועיים"
msgstr[2] "לפני %(count)s שבועות"
msgstr[3] "לפני %(count)s שבועות"

#: weblate/trans/templatetags/translations.py:343
msgid "a week ago"
msgstr "לפני שבוע"

#: weblate/trans/templatetags/translations.py:345
msgid "yesterday"
msgstr "אתמול"

#: weblate/trans/templatetags/translations.py:347
#, python-format
msgid "%(count)s day ago"
msgid_plural "%(count)s days ago"
msgstr[0] "אתמול"
msgstr[1] "שלשום"
msgstr[2] "לפני %(count)s ימים"
msgstr[3] "לפני %(count)s ימים"

#: weblate/trans/templatetags/translations.py:350
#: weblate/trans/templatetags/translations.py:409
msgid "now"
msgstr "כרגע"

#: weblate/trans/templatetags/translations.py:353
msgid "a second ago"
msgstr "לפני שנייה"

#: weblate/trans/templatetags/translations.py:355
#, python-format
msgid "%(count)s second ago"
msgid_plural "%(count)s seconds ago"
msgstr[0] "לפני שנייה"
msgstr[1] "לפני %(count)s שניות"
msgstr[2] "לפני %(count)s שניות"
msgstr[3] "לפני %(count)s שניות"

#: weblate/trans/templatetags/translations.py:360
msgid "a minute ago"
msgstr "לפני דקה"

#: weblate/trans/templatetags/translations.py:362
#, python-format
msgid "%(count)s minute ago"
msgid_plural "%(count)s minutes ago"
msgstr[0] "לפני דקה"
msgstr[1] "לפני %(count)s דקות"
msgstr[2] "לפני %(count)s דקות"
msgstr[3] "לפני %(count)s דקות"

#: weblate/trans/templatetags/translations.py:367
msgid "an hour ago"
msgstr "לפני שעה"

#: weblate/trans/templatetags/translations.py:369
#, python-format
msgid "%(count)s hour ago"
msgid_plural "%(count)s hours ago"
msgstr[0] "לפני שעה"
msgstr[1] "לפני שעתיים"
msgstr[2] "לפני %(count)s שעות"
msgstr[3] "לפני %(count)s שעות"

#: weblate/trans/templatetags/translations.py:384
msgid "a year from now"
msgstr "בעוד שנה מעכשיו"

#: weblate/trans/templatetags/translations.py:386
#, python-format
msgid "%(count)s year from now"
msgid_plural "%(count)s years from now"
msgstr[0] "בעוד שנה מעכשיו"
msgstr[1] "בעוד שנתיים מעכשיו"
msgstr[2] "בעוד %(count)s שנים מעכשיו"
msgstr[3] "בעוד %(count)s שנים מעכשיו"

#: weblate/trans/templatetags/translations.py:391
msgid "a month from now"
msgstr "בעוד חודש מעכשיו"

#: weblate/trans/templatetags/translations.py:393
#, python-format
msgid "%(count)s month from now"
msgid_plural "%(count)s months from now"
msgstr[0] "בעוד חודש מעכשיו"
msgstr[1] "בעוד חודשיים מעכשיו"
msgstr[2] "בעוד %(count)s חודשים מעכשיו"
msgstr[3] "בעוד %(count)s חודשים מעכשיו"

#: weblate/trans/templatetags/translations.py:398
#, python-format
msgid "%(count)s week from now"
msgid_plural "%(count)s weeks from now"
msgstr[0] "בעוד שבוע מעכשיו"
msgstr[1] "בעוד שבועיים מעכשיו"
msgstr[2] "בעוד %(count)s שבועות מעכשיו"
msgstr[3] "בעוד %(count)s שבועות מעכשיו"

#: weblate/trans/templatetags/translations.py:402
msgid "tomorrow"
msgstr "מחר"

#: weblate/trans/templatetags/translations.py:404
msgid "a week from now"
msgstr "בעוד שבוע מעכשיו"

#: weblate/trans/templatetags/translations.py:406
#, python-format
msgid "%(count)s day from now"
msgid_plural "%(count)s days from now"
msgstr[0] "בעוד יום מעכשיו"
msgstr[1] "בעוד יומיים מעכשיו"
msgstr[2] "בעוד %(count)s ימים מעכשיו"
msgstr[3] "בעוד %(count)s ימים מעכשיו"

#: weblate/trans/templatetags/translations.py:412
msgid "a second from now"
msgstr "בעוד שנייה מעכשיו"

#: weblate/trans/templatetags/translations.py:414
#, python-format
msgid "%(count)s second from now"
msgid_plural "%(count)s seconds from now"
msgstr[0] "בעוד שנייה מעכשיו"
msgstr[1] "בעוד %(count)s שניות מעכשיו"
msgstr[2] "בעוד %(count)s שניות מעכשיו"
msgstr[3] "בעוד %(count)s שניות מעכשיו"

#: weblate/trans/templatetags/translations.py:421
msgid "a minute from now"
msgstr "בעוד דקה מעכשיו"

#: weblate/trans/templatetags/translations.py:423
#, python-format
msgid "%(count)s minute from now"
msgid_plural "%(count)s minutes from now"
msgstr[0] "בעוד דקה מעכשיו"
msgstr[1] "בעוד %(count)s דקות מעכשיו"
msgstr[2] "בעוד %(count)s דקות מעכשיו"
msgstr[3] "בעוד %(count)s דקות מעכשיו"

#: weblate/trans/templatetags/translations.py:430
msgid "an hour from now"
msgstr "בעוד שעה מעכשיו"

#: weblate/trans/templatetags/translations.py:432
#, python-format
msgid "%(count)s hour from now"
msgid_plural "%(count)s hours from now"
msgstr[0] "בעוד שעה מעכשיו"
msgstr[1] "בעוד שעתיים מעכשיו"
msgstr[2] "בעוד %(count)s שעות מעכשיו"
msgstr[3] "בעוד %(count)s שעות מעכשיו"

#: weblate/trans/templatetags/translations.py:513
msgid "Not translated"
msgstr "לא מתורגמת"

#: weblate/trans/templatetags/translations.py:540
msgid "Message needs edit"
msgstr "ההודעה טעונת שיפור"

#: weblate/trans/templatetags/translations.py:545
msgid "Message is not translated"
msgstr "הודעה לא מתורגמת"

#: weblate/trans/templatetags/translations.py:550
msgid "Message has failing checks"
msgstr "להודעה יש בדיקות שנכשלו"

#: weblate/trans/templatetags/translations.py:555
msgid "Message is approved"
msgstr "ההודעה עברה אישור"

#: weblate/trans/templatetags/translations.py:560
msgid "Message is translated"
msgstr "הודעה מתורגמת"

#: weblate/trans/templatetags/translations.py:566
msgid "Message has comments"
msgstr "להודעה יש הערות"

#: weblate/trans/templatetags/translations.py:586
#, python-format
msgid "unit ID %s"
msgstr "מזהה יחידה %s"

#: weblate/trans/util.py:55
msgid "Very high"
msgstr "גבוהה מאוד"

#: weblate/trans/util.py:56
msgid "High"
msgstr "גבוהה"

#: weblate/trans/util.py:57
msgid "Medium"
msgstr "בינונית"

#: weblate/trans/util.py:58
msgid "Low"
msgstr "נמוכה"

#: weblate/trans/util.py:59
msgid "Very low"
msgstr "נמוכה מאוד"

#: weblate/trans/util.py:204
#, python-brace-format
msgid ""
"{0} is translated into {1} languages using Weblate. Join the translation or "
"start translating your own project."
msgstr ""
"המיזם {0} מתורגם ל־{1} שפות באמצעות Weblate. ניתן להצטרף למאמץ התרגום או "
"להתחיל לתרגם מיזם משלך."

#: weblate/trans/validators.py:30
msgid "RST text"
msgstr "טקסט RST"

#: weblate/trans/validators.py:31
msgid "XML text"
msgstr "טקסט XML"

#: weblate/trans/validators.py:41 weblate/trans/validators.py:62
#: weblate/utils/validators.py:146
#, python-format
msgid "Bad format string (%s)"
msgstr "מחרוזת מבנה שגויה (%s)"

#: weblate/trans/validators.py:69
msgid "File mask does not contain * as a language placeholder!"
msgstr "מסכת קבצים לא כוללת * בתור ממלא מקום לשפה!"

#: weblate/trans/validators.py:77
msgid ""
"Value of 1 is not allowed for autoaccept as every user gives vote to his "
"suggestion."
msgstr "ערך של 1 אינו מותר עבור autoaccept כי כל משתמש מצביע עבור ההצעה שלו."

#: weblate/trans/validators.py:90
#, python-format
msgid "Invalid check flag: \"%s\""
msgstr "דגל סימון שגוי: „%s”"

#: weblate/trans/views/acl.py:83
msgid "Invalid parameters!"
msgstr "משתנים שגויים!"

#: weblate/trans/views/acl.py:89 weblate/trans/views/acl.py:143
msgid "You can not remove last owner!"
msgstr "אין אפשרות להסיר את הבעלים האחרונים!"

#: weblate/trans/views/acl.py:120
msgid "User has been added to this project."
msgstr "המשתמש נוסף למיזם הזה."

#: weblate/trans/views/acl.py:124
msgid "Failed to find group to add a user!"
msgstr "חיפוש הקבוצה להוספת המשתמש נכשל!"

#: weblate/trans/views/acl.py:147
msgid "User has been removed from this project."
msgstr "המשתמש הוסר מהמיזם הזה."

#: weblate/trans/views/acl.py:173
msgid "Project access control has been changed."
msgstr "בקרת הגישה למיזם השתנתה."

#: weblate/trans/views/basic.py:165
msgid ""
"You have activated your account, now you should set the password to be able "
"to login next time."
msgstr "הפעלת את חשבונך, כעת עליך להגדיר ססמה שתאפשר לך להיכנס שוב בפעם הבאה."

#: weblate/trans/views/basic.py:177
msgid ""
"The project you were looking for has been removed, however you are welcome "
"to contribute to other ones."
msgstr "המיזם המבוקש הוסר, עם זאת ניתן לתרום למיזמים אחרים."

#: weblate/trans/views/basic.py:197
msgid "Please set your full name in your profile."
msgstr "נא להגדיר את השם המלא שלך בפרופיל שלך."

#: weblate/trans/views/basic.py:297
#, python-brace-format
msgid "Get involved in {0}!"
msgstr "התחלת הפעילות במיזם {0}!"

#: weblate/trans/views/basic.py:303
#, python-format
msgid ""
"<a href=\"%(url)s\">Translation project for %(project)s</a> currently "
"contains %(total)s strings for translation and is <a href=\"%(lang_url)s"
"\">being translated into %(languages)s languages</a>. Overall, these "
"translations are %(percent)s%% complete."
msgstr ""
"<a href=\"%(url)s\">מיזם התרגום של %(project)s</a> מכיל כרגע %(total)s "
"מחרוזות לתרגום <a href=\"%(lang_url)s\">והוא מתורגם ל־%(languages)s שפות</"
"a>. בסך הכול, %(percent)s%% מתוך התרגומים הושלמו."

#. Translators: line of text in engagement widget, please use your
#. language name instead of English
#: weblate/trans/views/basic.py:312
#, python-format
msgid ""
"<a href=\"%(url)s\">Translation project for %(project)s</a> into English "
"currently contains %(total)s strings for translation and is %(percent)s%% "
"complete."
msgstr ""
"<a href=\"%(url)s\">מיזם התרגום של %(project)s</a> לעברית מכיל כרגע "
"%(total)s מחרוזות לתרגום מתוכן הושלמו %(percent)s%%."

#: weblate/trans/views/basic.py:541
msgid "Weblate statistics"
msgstr "הסטטיסטיקה של Weblate"

#: weblate/trans/views/basic.py:624
msgid ""
"A request for a new translation has been sent to the project's maintainers."
msgstr "הבקשה להוספת תרגום חדש נשלחה לאחראים על המיזם."

#: weblate/trans/views/changes.py:73
#, python-format
msgctxt "Changes in translation"
msgid "Changes in %s"
msgstr "שינויים ב־%s"

#: weblate/trans/views/changes.py:85
#, python-format
msgctxt "Changes in component"
msgid "Changes in %s"
msgstr "שינויים ב־%s"

#: weblate/trans/views/changes.py:95
#, python-format
msgctxt "Changes in project"
msgid "Changes in %s"
msgstr "שינויים ב־%s"

#: weblate/trans/views/changes.py:108
#, python-format
msgctxt "Changes in language"
msgid "Changes in %s"
msgstr "שינויים ב־%s"

#: weblate/trans/views/changes.py:116
#, python-format
msgctxt "Changes by user"
msgid "Changes by %s"
msgstr "שינויים ע״י %s"

#: weblate/trans/views/changes.py:143
msgid "Failed to find matching project!"
msgstr "לא נמצא מיזם תואם!"

#: weblate/trans/views/changes.py:156
msgid "Failed to find matching language!"
msgstr "חיפוש השפה נכשל!"

#: weblate/trans/views/changes.py:169
msgid "Failed to find matching user!"
msgstr "חיפוש המשתמש נכשל!"

#: weblate/trans/views/charts.py:94
#, python-brace-format
msgctxt "Format string for yearly activity chart"
msgid "{month}/{year}"
msgstr "{month}/{year}"

#: weblate/trans/views/charts.py:126
#, python-brace-format
msgctxt "Format string for monthly activity chart"
msgid "{day}/{month}"
msgstr "{day}/{month}"

#: weblate/trans/views/dictionary.py:54
#, python-format
msgid "%(language)s dictionary for %(project)s"
msgstr "מילון ב%(language)s עבור %(project)s"

#: weblate/trans/views/dictionary.py:71
msgid "Dictionaries"
msgstr "מילונים"

#: weblate/trans/views/dictionary.py:184
msgid "No words to import found in file."
msgstr "לא נמצאו מילים לייבוא בקובץ."

#: weblate/trans/views/dictionary.py:186
#, python-format
msgid "Imported %d word from the uploaded file."
msgid_plural "Imported %d words from the uploaded file."
msgstr[0] "יובאה מילה אחת מהקובץ שהועלה."
msgstr[1] "יובאו %d מילים מהקובץ שהועלה."
msgstr[2] "יובאו %d מילים מהקובץ שהועלה."
msgstr[3] "יובאו %d מילים מהקובץ שהועלה."

#: weblate/trans/views/dictionary.py:194
#, python-format
msgid "File upload has failed: %s"
msgstr "העלאת הקובץ נכשלה: %s"

#: weblate/trans/views/dictionary.py:197 weblate/trans/views/edit.py:612
#: weblate/trans/views/search.py:74
msgid "Failed to process form!"
msgstr "עיבוד הטופס נכשל!"

#: weblate/trans/views/edit.py:160 weblate/trans/views/edit.py:490
msgid "No string matched your search!"
msgstr "אין מחרוזות שתואמות לחיפוש שלך!"

#: weblate/trans/views/edit.py:183
msgid "Your suggestion is empty!"
msgstr "ההצעה שלך ריקה!"

#: weblate/trans/views/edit.py:190
msgid "You don't have privileges to add suggestions!"
msgstr "אין לך הרשאות להוסיף הצעות!"

#: weblate/trans/views/edit.py:199
msgid "Your suggestion has been identified as spam!"
msgstr "ההצעה שלך זוהתה כזבל!"

#: weblate/trans/views/edit.py:215
msgid ""
"There is currently no active translator for this translation, please "
"consider becoming a translator as your suggestion might otherwise remain "
"unreviewed."
msgstr ""
"אין מתרגמים פעילים לתרגום זה, אולי מוטב לבקש הרשאה לתרגם כיוון שאחרת ההצעות "
"שלך לא יעברו סקירה."

#: weblate/trans/views/edit.py:223
msgid ""
"See our documentation for more information on translating using Weblate."
msgstr "ניתן לעיין בתיעוד שלנו כדי לקבל מידע נוסף על תרגום בעזרת Weblate."

#: weblate/trans/views/edit.py:236
msgid "Your suggestion already exists!"
msgstr "ההצעה שלך כבר קיימת!"

#: weblate/trans/views/edit.py:265
#, python-format
msgid "Following fixups were applied to translation: %s"
msgstr "בתרגום בוצעו התיקונים הבאים: %s"

#: weblate/trans/views/edit.py:280
#, python-brace-format
msgid "Some checks have failed on your translation: {0}"
msgstr "חלק מהבדיקות בתרגום שלך נכשלו: {0}"

#: weblate/trans/views/edit.py:343
msgid "Invalid merge request!"
msgstr "בקשת המיזוג שגויה!"

#: weblate/trans/views/edit.py:371
msgid "Invalid revert request!"
msgstr "בקשת השחזור שגויה!"

#: weblate/trans/views/edit.py:385
msgid "Can not revert to empty translation!"
msgstr "לא ניתן לשחזר לתרגום ריק!"

#: weblate/trans/views/edit.py:400
msgid "You do not have privilege to accept suggestions!"
msgstr "אין לך הרשאות לאשר הצעות!"

#: weblate/trans/views/edit.py:407
msgid "You do not have privilege to delete suggestions!"
msgstr "אין לך הרשאות למחוק הצעות!"

#: weblate/trans/views/edit.py:414
msgid "You do not have privilege to vote for suggestions!"
msgstr "אין לך הרשאות להצביע להצעות!"

#: weblate/trans/views/edit.py:442
msgid "Invalid suggestion!"
msgstr "ההצעה שגויה!"

#: weblate/trans/views/edit.py:554
msgid "Invalid search string!"
msgstr "המחרוזת לחיפוש שגויה!"

#: weblate/trans/views/edit.py:625
msgid "Automatic translation completed, no strings were updated."
msgstr "התרגום האוטומטי הושלם, לא עודכנו מחרוזות."

#: weblate/trans/views/edit.py:627
#, python-format
msgid "Automatic translation completed, %d string was updated."
msgid_plural "Automatic translation completed, %d strings were updated."
msgstr[0] "התרגום האוטומטי הושלם, מחרוזת אחת עודכנה."
msgstr[1] "התרגום האוטומטי הושלם, %d מחרוזות עודכנו."
msgstr[2] "התרגום האוטומטי הושלם, %d מחרוזות עודכנו."
msgstr[3] "התרגום האוטומטי הושלם, %d מחרוזות עודכנו."

#: weblate/trans/views/edit.py:658
msgid "Posted new comment"
msgstr "פורסמה הערה חדשה"

#: weblate/trans/views/edit.py:660
msgid "Failed to add comment!"
msgstr "הוספת ההערה נכשלה!"

#: weblate/trans/views/edit.py:682
msgid "Translation comment has been deleted."
msgstr "ההערה על התרגום נמחקה."

#: weblate/trans/views/edit.py:840
msgid "Translation with this key seem to already exist!"
msgstr "נראה כי תרגום עם המפתח הזה כבר קיים!"

#: weblate/trans/views/edit.py:845
msgid "New translation unit has been added."
msgstr "נוספה יחידת תרגום חדשה."

#: weblate/trans/views/files.py:64
msgid "Access denied."
msgstr "הגישה נדחתה."

#: weblate/trans/views/files.py:106
msgid "No strings were imported from the uploaded file."
msgstr "לא יובאו מחרוזות מהקובץ שהועלה."

#: weblate/trans/views/files.py:109
#, python-brace-format
msgid ""
"Processed {0} string from the uploaded files (skipped: {1}, not found: {2}, "
"updated: {3})."
msgid_plural ""
"Processed {0} strings from the uploaded files (skipped: {1}, not found: {2}, "
"updated: {3})."
msgstr[0] ""
"מחרוזת אחת מהקבצים שהועלו עברה עיבוד (דולגו: {1}, לא נמצאו: {2}, עודכנו {3})."
msgstr[1] ""
"{0} מחרוזות מהקבצים שהועלו עברו עיבוד (דולגו: {1}, לא נמצאו: {2}, עודכנו "
"{3})."
msgstr[2] ""
"{0} מחרוזות מהקבצים שהועלו עברו עיבוד (דולגו: {1}, לא נמצאו: {2}, עודכנו "
"{3})."
msgstr[3] ""
"{0} מחרוזות מהקבצים שהועלו עברו עיבוד (דולגו: {1}, לא נמצאו: {2}, עודכנו "
"{3})."

#: weblate/trans/views/files.py:121
#, python-format
msgid "File content merge failed: %s"
msgstr "מיזוג תוכן הקובץ נכשל: %s"

#: weblate/trans/views/git.py:51
msgid "Failed to lock the repository, another operation in progress."
msgstr "נעילת המאגר נכשלה, מתבצעת כרגע פעולה אחרת."

#: weblate/trans/views/git.py:65
msgid "All pending translations were committed."
msgstr "כל התרגומים שממתינים הוגשו."

#: weblate/trans/views/git.py:76
msgid "All repositories were updated."
msgstr "כל המאגרים עודכנו."

#: weblate/trans/views/git.py:88
msgid "All repositories were pushed."
msgstr "כל המאגרים נדחפו."

#: weblate/trans/views/git.py:99
msgid "All repositories have been reset."
msgstr "כל המאגרים אופסו."

#: weblate/trans/views/git.py:248
msgid "Translation has been removed."
msgstr "התרגום הוסר."

#: weblate/trans/views/helper.py:163
#, python-format
msgid "Error in parameter %(field)s: %(error)s"
msgstr "שגיאה במשתנה %(field)s‏: %(error)s"

#: weblate/trans/views/lock.py:46
msgid "Component is now locked for translation updates!"
msgstr "רכיב זה נעול כעת לצורכי עדכון תרגום!"

#: weblate/trans/views/lock.py:64
msgid "Component is now open for translation updates."
msgstr "הרכיב פתוח כעת לעדכוני תרגום."

#: weblate/trans/views/lock.py:85
msgid "All components are now locked for translation updates!"
msgstr "כל הרכיבים נעולים כעת מפני עדכוני תרגום!"

#: weblate/trans/views/lock.py:104
msgid "Project is now open for translation updates."
msgstr "המיזם פתוח כעת לעדכוני תרגום."

#: weblate/trans/views/search.py:117
msgid "Search and replace completed, no strings were updated."
msgstr "החיפוש וההחלפה הושלמו, לא עודכנו מחרוזות."

#: weblate/trans/views/search.py:119
#, python-format
msgid "Search and replace completed, %d string was updated."
msgid_plural "Search and replace completed, %d strings were updated."
msgstr[0] "החיפוש וההחלפה הושלמו, מחרוזת אחת עודכנה."
msgstr[1] "החיפוש וההחלפה הושלמו, %d מחרוזות עודכנו."
msgstr[2] "החיפוש וההחלפה הושלמו, %d מחרוזות עודכנו."
msgstr[3] "החיפוש וההחלפה הושלמו, %d מחרוזות עודכנו."

#: weblate/trans/views/search.py:184
#, python-format
msgid "Search for %s"
msgstr "חיפוש אחר %s"

#: weblate/trans/views/search.py:190
msgid "Invalid search query!"
msgstr "שאילתת חיפוש שגויה!"

#: weblate/trans/views/settings.py:48 weblate/trans/views/settings.py:80
msgid "Settings saved"
msgstr "ההגדרות נשמרו"

#: weblate/trans/views/settings.py:53 weblate/trans/views/settings.py:87
msgid "Invalid settings, please check the form for errors!"
msgstr "ההגדרות שגויות, נא לבדוק אם יש שגיאות בטופס!"

#: weblate/trans/views/source.py:105
#, python-format
msgid "Review source strings in %s"
msgstr "סקירת מחרוזות המקור תחת %s"

#: weblate/trans/views/source.py:122
#, python-format
msgid "Source strings in %s"
msgstr "מחרוזות מקור תחת %s"

#: weblate/trans/views/source.py:141
msgid "Failed to change a priority!"
msgstr "שינוי העדיפות נכשל!"

#: weblate/trans/views/source.py:159
msgid "Failed to change check flags!"
msgstr "שינוי סמני הבדיקה נכשל!"

#: weblate/trans/widgets.py:110
#, python-brace-format
msgctxt "Translated percents in widget"
msgid "{0}%"
msgstr "{0}%"

#. Translators: please keep the text short to fit into widget
#: weblate/trans/widgets.py:314
#, python-format
msgid ""
"translating %(count)d strings into %(languages)d languages\n"
"%(percent)d%% complete, help us improve!"
msgstr ""
"תורגמו %(count)d מחרוזות ל־%(languages)d שפות\n"
"%(percent)d%% הושלמו, עזרו לנו להשתפר!"

#. Translators: please use your language name instead of English
#. and keep the text short to fit into widget
#: weblate/trans/widgets.py:318
#, python-format
msgid ""
"translating %(count)d strings into English\n"
"%(percent)d%% complete, help us improve!"
msgstr ""
"תורגמו %(count)d מחרוזות לעברית\n"
"%(percent)d%% הושלמו, עזרו לנו להשתפר!"

#. Translators: please keep the text short to fit into widget
#: weblate/trans/widgets.py:339
#, python-format
msgid ""
"translation\n"
"%(percent)d%% done"
msgstr ""
"תרגום\n"
"%(percent)d%% הושלמו"

#. Translators: please use your language name instead of English
#. and keep the text short to fit into widget
#: weblate/trans/widgets.py:342
#, python-format
msgid ""
"English translation\n"
"%(percent)d%% done"
msgstr ""
"תרגום לעברית\n"
"%(percent)d%% הושלמו"

#: weblate/trans/widgets.py:369
msgid "translated"
msgstr "מתורגם"

#: weblate/utils/validators.py:76
#, python-brace-format
msgid "Failed to compile: {0}"
msgstr "ההידור נכשל: {0}"

#: weblate/utils/validators.py:112
msgid "Invalid image!"
msgstr "תמונה שגויה!"

#: weblate/utils/validators.py:121
#, python-format
msgid "Not supported image type: %s"
msgstr "סוג התמונה אינו נתמך: %s"

#: weblate/utils/validators.py:128
msgid "Image is too big, please scale it down or crop relevant part!"
msgstr "התמונה גדולה מדי, נא להקטין או לחתוך ממנה רק את הקטע הנחוץ!"

#: weblate/utils/validators.py:160
msgid "The editor link lacks URL scheme!"
msgstr "בקישור העורך חסרה סכימת כתובת!"

#: weblate/utils/validators.py:166
msgid "Forbidden URL scheme!"
msgstr "סכימת הכתובת אסורה!"

#: weblate/utils/validators.py:182
msgid "Please avoid using special chars in the full name."
msgstr "נא להימנע משימוש בתווים מיוחדים בשם המלא."

#: weblate/utils/validators.py:191
msgid "Unsupported file format."
msgstr "תבנית הקובץ אינה נתמכת."

#: weblate/wladmin/sites.py:73 weblate/wladmin/sites.py:74
msgid "Weblate administration"
msgstr "ניהול Weblate"

#: weblate/wladmin/sites.py:153
msgid "Object listing disabled"
msgstr "הצגת הפריטים הושבתה"

#: weblate/wladmin/templates/admin/accounts/change_form.html:8
#: weblate/wladmin/templates/admin/trans/change_form.html:16
#, python-format
msgid ""
"Required fields are marked as bold, you can find more information in the <a "
"href=\"%(url)s\">documentation</a>."
msgstr ""
"השדות הנבחרים מסומנים בהדגשה, ניתן למצוא מידע נוסף ב<a href=\"%(url)s"
"\">תיעוד</a>."

#: weblate/wladmin/templates/admin/logout-confirm.html:23
msgid "Please confirm your logout."
msgstr "נא לאשר את היציאה שלך."

#: weblate/wladmin/templates/admin/logout-confirm.html:26
msgid "I confirm logout"
msgstr "רוצה לצאת"

#: weblate/wladmin/templates/admin/performance.html:5
#: weblate/wladmin/templates/admin/performance.html:48
#: weblate/wladmin/templates/admin/weblate-index.html:30
msgid "Performance report"
msgstr "דיווח ביצועים"

#: weblate/wladmin/templates/admin/performance.html:9
#: weblate/wladmin/templates/admin/report.html:8
#: weblate/wladmin/templates/admin/ssh.html:8
msgid "Home"
msgstr "בית"

#: weblate/wladmin/templates/admin/performance.html:9
msgid "Performance"
msgstr "ביצועים"

#: weblate/wladmin/templates/admin/performance.html:21
msgid "Last occurrence"
msgstr "מופע אחרון"

#: weblate/wladmin/templates/admin/performance.html:37
msgid "Dismiss"
msgstr "התעלמות"

#: weblate/wladmin/templates/admin/performance.html:54
msgid "Check"
msgstr "בדיקה"

#: weblate/wladmin/templates/admin/performance.html:56
msgid "Result"
msgstr "תוצאה"

#: weblate/wladmin/templates/admin/report.html:4
#: weblate/wladmin/templates/admin/report.html:13
#: weblate/wladmin/templates/admin/weblate-index.html:14
msgid "Status of repositories"
msgstr "מצב של מאגרים"

#: weblate/wladmin/templates/admin/report.html:18
msgid "This repository is linked to:"
msgstr "מאגר זה מקושר אל:"

#: weblate/wladmin/templates/admin/ssh.html:4
#: weblate/wladmin/templates/admin/ssh.html:8
#: weblate/wladmin/templates/admin/weblate-index.html:20
msgid "SSH keys"
msgstr "מפתחות SSH"

#: weblate/wladmin/templates/admin/ssh.html:14
msgid "Public SSH key"
msgstr "מפתח SSH ציבורי"

#: weblate/wladmin/templates/admin/ssh.html:15
msgid "Weblate currently uses following SSH key:"
msgstr "ב־Weblate נעשה שימוש במפתח ה־SSH הזה כרגע:"

#: weblate/wladmin/templates/admin/ssh.html:22
msgid "Generate SSH key"
msgstr "יצירת מפתח SSH"

#: weblate/wladmin/templates/admin/ssh.html:23
msgid ""
"You don't seem to have existing SSH key, by pressing button below Weblate "
"will generate it for you."
msgstr ""
"נראה כי אין לך מפתח SSH, לחיצה על הכפתור שלהלן תגרום ל־Weblate לייצר אחד "
"עבורך."

#: weblate/wladmin/templates/admin/ssh.html:33
msgid "Known host keys"
msgstr "מפתחות מארחים ידועים"

#: weblate/wladmin/templates/admin/ssh.html:40
msgid "Hostname"
msgstr "שם מארח"

#: weblate/wladmin/templates/admin/ssh.html:41
msgid "Key type"
msgstr "סוג מפתח"

#: weblate/wladmin/templates/admin/ssh.html:42
msgid "Fingerprint"
msgstr "טביעת אצבע"

#: weblate/wladmin/templates/admin/ssh.html:55
msgid "Add host key"
msgstr "הוספת מפתח מארח"

#: weblate/wladmin/templates/admin/ssh.html:56
msgid ""
"To access SSH hosts, its host key needs to be verified. You can get the host "
"key by entering a domain name or IP for the host in the form below."
msgstr ""
"כדי לגשת למארחי SSH, יש לאמת את מפתח המארח שלהם. ניתן לקבל את מפתח המארח על "
"ידי הקלדת שם המתחם או כתובת ה־IP של המארח בטופס שלהלן."

#: weblate/wladmin/templates/admin/ssh.html:60
msgid "Host:"
msgstr "מארח:"

#: weblate/wladmin/templates/admin/ssh.html:62
msgid "Port:"
msgstr "פתחה:"

#: weblate/wladmin/templates/admin/ssh.html:67
msgid "More information"
msgstr "מידע נוסף"

#: weblate/wladmin/templates/admin/ssh.html:69
#, python-format
msgid ""
"You can find more information about setting up SSH keys in <a href="
"\"%(ssh_docs)s\">the Weblate manual</a>."
msgstr ""
"ניתן למצוא פרטים נוספים על הגדרת מפתחות SSH תחת <a href=\"%(ssh_docs)s"
"\">המדריך של Weblate</a>."

#: weblate/wladmin/templates/admin/trans/change_form.html:18
msgid "Do not change this object here, please use Weblate interface instead."
msgstr "אין לשנות את הפריט הזה כאן, נא להשתמש במנשק של Weblate במקום."

#: weblate/wladmin/templates/admin/trans/change_form.html:22
#, python-format
msgid ""
"Importing a new translation can take some time, please check <a href="
"\"%(url)s\">our documentation</a> for information on how to improve this."
msgstr ""
"ייבוא של תרגום חדש עשוי לארוך זמן מה, נא לעיין ב<a href=\"%(url)s\">תיעוד "
"שלנו</a> לקבלת פרטים כיצד לייעל תהליך זה."

#: weblate/wladmin/templates/admin/weblate-index.html:11
msgid "Reports"
msgstr "דיווחים"

#: weblate/wladmin/views.py:84
msgid "Failed to dismiss configuration error!"
msgstr "ההתעלמות משגיאות התצורה נכשלה!"

#: weblate/wladmin/views.py:95
msgid "Debug mode"
msgstr "מצב ניפוי שגיאות"

#: weblate/wladmin/views.py:102
msgid "Site domain"
msgstr "מתחם האתר"

#: weblate/wladmin/views.py:109
msgid "Database backend"
msgstr "מנגנון מסד הנתונים"

#: weblate/wladmin/views.py:116
msgid "Site administrator"
msgstr "מנהל האתר"

#. Translators: Indexing is postponed to cron job
#: weblate/wladmin/views.py:125
msgid "Indexing offloading"
msgstr "פריקת אגירת המפתחות"

#. Translators: Indexing is postponed to cron job
#: weblate/wladmin/views.py:140
msgid "Indexing offloading processing"
msgstr "מתבצע עיבוד של פריקת מפתחות"

#: weblate/wladmin/views.py:157
msgid "Django caching"
msgstr "המטמון של Django"

#: weblate/wladmin/views.py:164
msgid "Avatar caching"
msgstr "מטמון תמונות משתמשים"

#: weblate/wladmin/views.py:178
msgid "Email addresses"
msgstr "כתובת דוא״ל"

#: weblate/wladmin/views.py:188
msgid "Federated avatar support"
msgstr "תמיכה בתמונה מוסכמת"

#: weblate/wladmin/views.py:195
msgid "pyuca library"
msgstr "ספריית pyuca"

#: weblate/wladmin/views.py:202
msgid "Secret key"
msgstr "מפתח סודי"

#: weblate/wladmin/views.py:209
msgid "Allowed hosts"
msgstr "מארחים מורשים"

#: weblate/wladmin/views.py:218
msgid "Cached template loader"
msgstr "טוען תבניות שמורות"

#: weblate/wladmin/views.py:226
msgid "Admin static files"
msgstr "מנהל קבצים סטטיים"

#~ msgid "Skip review flag when importing"
#~ msgstr "דילוג על דגלון הסקירה בעת ייבוא"

#~ msgid "Add review flag for new source strings"
#~ msgstr "הוספת דגלון סקירה למחרוזות מקור חדשות"

#~ msgid "Add review flag for new translated strings"
#~ msgstr "הוספת דגלון סקירה למחרוזות מתורגמות חדשות"

#~ msgid "Afar"
#~ msgstr "עפרית"

#~ msgid "Abkhazian"
#~ msgstr "אבחזית"

#~ msgid "Acehnese"
#~ msgstr "אכינזית"

#~ msgid "Acholi"
#~ msgstr "אקצ׳ולי"

#~ msgid "Avestan"
#~ msgstr "אבסטית"

#~ msgid "Afrikaans"
#~ msgstr "אפריקאנס"

#~ msgid "Akan"
#~ msgstr "אקאן"

#~ msgid "Amharic"
#~ msgstr "אמהרית"

#~ msgid "Aragonese"
#~ msgstr "אראגונית"

#~ msgid "Angika"
#~ msgstr "אנגיקה"

#~ msgid "Arabic"
#~ msgstr "ערבית"

#~ msgid "Arabic (Algeria)"
#~ msgstr "ערבית אלג׳יראית"

#~ msgid "Arabic (Morocco)"
#~ msgstr "ערבית מרוקאית"

#~ msgid "Mapudungun"
#~ msgstr "מפונדונגון"

#~ msgid "Najdi Arabic"
#~ msgstr "ערבית נג׳דית"

#~ msgid "Assamese"
#~ msgstr "אסאמית"

#~ msgid "Asu"
#~ msgstr "אסו"

#~ msgid "Asturian"
#~ msgstr "אסטורית"

#~ msgid "Avaric"
#~ msgstr "אווארית"

#~ msgid "Aymará"
#~ msgstr "איימארה"

#~ msgid "Azerbaijani"
#~ msgstr "אזרית"

#~ msgid "Bashkir"
#~ msgstr "בשקירית"

#~ msgid "Bavarian"
#~ msgstr "בווארית"

#~ msgid "Belarusian"
#~ msgstr "בלארוסית"

#~ msgid "Belarusian (latin)"
#~ msgstr "בלארוסית לטינית"

#~ msgid "Bemba"
#~ msgstr "בֵּמְבַּה"

#~ msgid "Bena"
#~ msgstr "בנה"

#~ msgid "Bulgarian"
#~ msgstr "בולגרית"

#~ msgid "Bihari"
#~ msgstr "ביהרית"

#~ msgid "Bislama"
#~ msgstr "ביסלמה"

#~ msgid "Bambara"
#~ msgstr "במברה"

#~ msgid "Bengali"
#~ msgstr "בנגלית"

#~ msgid "Bengali (Bangladesh)"
#~ msgstr "בנגלית של בנגלדש"

#~ msgid "Bengali (India)"
#~ msgstr "בנגלית הודית"

#~ msgid "Tibetan"
#~ msgstr "טיבטית"

#~ msgid "Breton"
#~ msgstr "ברטונית"

#~ msgid "Bodo"
#~ msgstr "בודו"

#~ msgid "Bosnian"
#~ msgstr "בוסנית"

#~ msgid "Bosnian (cyrillic)"
#~ msgstr "בוסנית קרילית"

#~ msgid "Bosnian (latin)"
#~ msgstr "בוסנית לטינית"

#~ msgid "Bilen"
#~ msgstr "בלין"

#~ msgid "Catalan"
#~ msgstr "קטלאנית"

#~ msgid "Valencian"
#~ msgstr "ולנסית"

#~ msgid "Chechen"
#~ msgstr "צ׳צ׳נית"

#~ msgid "Chiga"
#~ msgstr "קיגה"

#~ msgid "Chamorro"
#~ msgstr "צ׳אמורו"

#~ msgid "Mari"
#~ msgstr "מארי"

#~ msgid "Cherokee"
#~ msgstr "צ׳רוקי"

#~ msgid "Sorani"
#~ msgstr "סוראני"

#~ msgid "Corsican"
#~ msgstr "קורסיקאית"

#~ msgid "Cree"
#~ msgstr "קרי"

#~ msgid "Crimean Tatar"
#~ msgstr "טטרית של קרים"

#~ msgid "Czech"
#~ msgstr "צ׳כית"

#~ msgid "Kashubian"
#~ msgstr "קאשובית"

#~ msgid "Old Church Slavonic"
#~ msgstr "סלאבית כנסייתית עתיקה"

#~ msgid "Chuvash"
#~ msgstr "צ׳ובשית"

#~ msgid "Welsh"
#~ msgstr "ולשית"

#~ msgid "Danish"
#~ msgstr "דנית"

#~ msgid "German"
#~ msgstr "גרמנית"

#~ msgid "Austrian German"
#~ msgstr "גרמנית אוסטרית"

#~ msgid "Swiss High German"
#~ msgstr "גרמנית שווייצרית תקנית"

#~ msgid "Dogri"
#~ msgstr "דוגרי"

#~ msgid "Lower Sorbian"
#~ msgstr "סורבית דרומית"

#~ msgid "Dhivehi"
#~ msgstr "דיבהי"

#~ msgid "Dzongkha"
#~ msgstr "דזונגקה"

#~ msgid "Ewe"
#~ msgstr "אווה"

#~ msgid "Greek"
#~ msgstr "יוונית"

#~ msgid "English"
#~ msgstr "אנגלית"

#~ msgid "English (Australia)"
#~ msgstr "אנגלית אוסטרלית"

#~ msgid "English (Canada)"
#~ msgstr "אנגלית קנדית"

#~ msgid "English (United Kingdom)"
#~ msgstr "אנגלית בריטית"

#~ msgid "English (Ireland)"
#~ msgstr "אנגלית אירית"

#~ msgid "English (Philippines)"
#~ msgstr "אנגלית פיליפינית"

#~ msgid "English (United States)"
#~ msgstr "אנגלית אמריקאית"

#~ msgid "English (South Africa)"
#~ msgstr "אנגלית דרום אפריקאית"

#~ msgid "Esperanto"
#~ msgstr "אספרנטו"

#~ msgid "Spanish"
#~ msgstr "ספרדית"

#~ msgid "Spanish (Argentina)"
#~ msgstr "ספרדית ארגנטינאית"

#~ msgid "Spanish (Chile)"
#~ msgstr "ספרדית צ׳יליאנית"

#~ msgid "Spanish (Ecuador)"
#~ msgstr "ספרדית (אקוודור)"

#~ msgid "Spanish (Mexico)"
#~ msgstr "ספרדית מקסיקנית"

#~ msgid "Spanish (Puerto Rico)"
#~ msgstr "ספרדית פוארטו ריקנית"

#~ msgid "Spanish (American)"
#~ msgstr "ספרדית אמריקאית"

#~ msgid "Estonian"
#~ msgstr "אסטונית"

#~ msgid "Basque"
#~ msgstr "בסקית"

#~ msgid "Persian"
#~ msgstr "פרסית"

#~ msgid "Dari"
#~ msgstr "דארי"

#~ msgid "Fulah"
#~ msgstr "פולאני"

#~ msgid "Finnish"
#~ msgstr "פינית"

#~ msgid "Filipino"
#~ msgstr "פיליפינית"

#~ msgid "Fijian"
#~ msgstr "פיג׳ית"

#~ msgid "Faroese"
#~ msgstr "פארואזית"

#~ msgid "French"
#~ msgstr "צרפתית"

#~ msgid "French (Canada)"
#~ msgstr "צרפתית קנדית"

#~ msgid "French (Switzerland)"
#~ msgstr "צרפתית שווייצרית"

#~ msgid "Franco-Provençal"
#~ msgstr "פרנקו-פרובנסאלית"

#~ msgid "Friulian"
#~ msgstr "פריולית"

#~ msgid "Frisian"
#~ msgstr "פריזית"

#~ msgid "Irish"
#~ msgstr "אירית"

#~ msgid "Gaelic"
#~ msgstr "גאלית"

#~ msgid "Ge'ez"
#~ msgstr "געז"

#~ msgid "Galician"
#~ msgstr "גליסית"

#~ msgid "Guarani"
#~ msgstr "גוארני"

#~ msgid "Swiss German"
#~ msgstr "גרמנית שווייצרית"

#~ msgid "Gujarati"
#~ msgstr "גוג׳ראטי"

#~ msgid "Gun"
#~ msgstr "פון"

#~ msgid "Manx"
#~ msgstr "מאנית"

#~ msgid "Hausa"
#~ msgstr "האוסה"

#~ msgid "Hawaiian"
#~ msgstr "הוואית"

#~ msgid "Hebrew"
#~ msgstr "עברית"

#~ msgid "Hindi"
#~ msgstr "הינדית"

#~ msgid "Hiligaynon"
#~ msgstr "היליגיינון"

#~ msgid "Chhattisgarhi"
#~ msgstr "צ׳האטיסגארי"

#~ msgid "Hiri Motu"
#~ msgstr "הירי מוטו"

#~ msgid "Croatian"
#~ msgstr "קרואטית"

#~ msgid "Upper Sorbian"
#~ msgstr "סורבית צפונית"

#~ msgid "Haitian"
#~ msgstr "האיטית"

#~ msgid "Hungarian"
#~ msgstr "הונגרית"

#~ msgid "Armenian"
#~ msgstr "ארמנית"

#~ msgid "Herero"
#~ msgstr "הררו"

#~ msgid "Interlingua"
#~ msgstr "אינטרלינגואה"

#~ msgid "Indonesian"
#~ msgstr "אינדונזית"

#~ msgid "Occidental"
#~ msgstr "אוקסידנטלית"

#~ msgid "Igbo"
#~ msgstr "איגבו"

#~ msgid "Nuosu"
#~ msgstr "נואוסו"

#~ msgid "Inupiaq"
#~ msgstr "אינופיאק"

#~ msgid "Ido"
#~ msgstr "אידו"

#~ msgid "Icelandic"
#~ msgstr "איסלנדית"

#~ msgid "Italian"
#~ msgstr "איטלקית"

#~ msgid "Inuktitut"
#~ msgstr "אינוקטיטוט"

#~ msgid "Japanese"
#~ msgstr "יפנית"

#~ msgid "Jamaican Patois"
#~ msgstr "פטואה של ג׳מייקה"

#~ msgid "Lojban"
#~ msgstr "לוז׳באן"

#~ msgid "Ngomba"
#~ msgstr "נגומבה"

#~ msgid "Machame"
#~ msgstr "מאקאמה"

#~ msgid "Javanese"
#~ msgstr "ג׳אווה"

#~ msgid "Georgian"
#~ msgstr "גאורגית"

#~ msgid "Kabyle"
#~ msgstr "קבילית"

#~ msgid "Jju"
#~ msgstr "ג׳וּ"

#~ msgid "Tyap"
#~ msgstr "טיאפ"

#~ msgid "Makonde"
#~ msgstr "מקונדה"

#~ msgid "Kabuverdianu"
#~ msgstr "קריאולית כף ורדה"

#~ msgid "Kongo"
#~ msgstr "קונגו"

#~ msgid "Gikuyu"
#~ msgstr "קיקויו"

#~ msgid "Kwanyama"
#~ msgstr "קואניאמה"

#~ msgid "Kazakh"
#~ msgstr "קזחית"

#~ msgid "Kako"
#~ msgstr "קאקו"

#~ msgid "Greenlandic"
#~ msgstr "גרינלנדית"

#~ msgid "Central Khmer"
#~ msgstr "קמרית מרכזית"

#~ msgid "Kurmanji"
#~ msgstr "קורמנג׳י"

#~ msgid "Kannada"
#~ msgstr "קאנדה"

#~ msgid "Korean"
#~ msgstr "קוריאנית"

#~ msgid "Konkani"
#~ msgstr "קונקאני"

#~ msgid "Kanuri"
#~ msgstr "קאנורי"

#~ msgid "Kashmiri"
#~ msgstr "קשמירית"

#~ msgid "Shambala"
#~ msgstr "שמבאלה"

#~ msgid "Colognian"
#~ msgstr "קלש"

#~ msgid "Kurdish"
#~ msgstr "כורדית"

#~ msgid "Komi"
#~ msgstr "קומי"

#~ msgid "Cornish"
#~ msgstr "קורנית"

#~ msgid "Kyrgyz"
#~ msgstr "קירגיזית"

#~ msgid "Latin"
#~ msgstr "לטינית"

#~ msgid "Langi"
#~ msgstr "לאנגי"

#~ msgid "Luxembourgish"
#~ msgstr "לוקסמבורגית"

#~ msgid "Ganda"
#~ msgstr "לוגנדה"

#~ msgid "Limburgish"
#~ msgstr "לימבורגית"

#~ msgid "Lakota"
#~ msgstr "לקוטה"

#~ msgid "Lingala"
#~ msgstr "לינגאלה"

#~ msgid "Lao"
#~ msgstr "לאו"

#~ msgid "Lithuanian"
#~ msgstr "ליטאית"

#~ msgid "Luba-Katanga"
#~ msgstr "לובה קטנגה"

#~ msgid "Latvian"
#~ msgstr "לטבית"

#~ msgid "Maithili"
#~ msgstr "מאיטילי"

#~ msgid "Masai"
#~ msgstr "מסאית"

#~ msgid "Montenegrin"
#~ msgstr "מונטנגרית"

#~ msgid "Morisyen"
#~ msgstr "קריאולית מאוריטנית"

#~ msgid "Malagasy"
#~ msgstr "מלגשית"

#~ msgid "Metaʼ"
#~ msgstr "מטא"

#~ msgid "Marshallese"
#~ msgstr "מרשלית"

#~ msgid "Meadow Mari"
#~ msgstr "מארית מערבית"

#~ msgid "Maori"
#~ msgstr "מאורית"

#~ msgid "Macedonian"
#~ msgstr "מקדונית"

#~ msgid "Malayalam"
#~ msgstr "מלאיאלאם"

#~ msgid "Mongolian"
#~ msgstr "מונגולית"

#~ msgid "Manipuri"
#~ msgstr "מניפורית"

#~ msgid "Mandinka"
#~ msgstr "מנדינקקאן"

#~ msgid "Marathi"
#~ msgstr "מראטהית"

#~ msgid "Malay"
#~ msgstr "מלאית"

#~ msgid "Maltese"
#~ msgstr "מלטית"

#~ msgid "Burmese"
#~ msgstr "בורמזית"

#~ msgid "Nauru"
#~ msgstr "נאורית"

#~ msgid "Nahuatl"
#~ msgstr "נאוואטל"

#~ msgid "Neapolitan"
#~ msgstr "נפוליטנית"

#~ msgid "Nama"
#~ msgstr "נאמה"

#~ msgid "Norwegian Bokmål"
#~ msgstr "נורבגית בוקמול"

#~ msgid "North Ndebele"
#~ msgstr "נדבלה צפונית"

#~ msgid "Low German"
#~ msgstr "גרמנית תחתית"

#~ msgid "Nepali"
#~ msgstr "נפאלית"

#~ msgid "Ndonga"
#~ msgstr "נדונגה"

#~ msgid "Dutch"
#~ msgstr "הולנדית"

#~ msgid "Flemish"
#~ msgstr "פלמית"

#~ msgid "Norwegian Nynorsk"
#~ msgstr "נורבגית חדשה (נינורשק)"

#~ msgid "Ngiemboon"
#~ msgstr "נגיאמבון"

#~ msgid "N’Ko"
#~ msgstr "נ׳קו"

#~ msgid "South Ndebele"
#~ msgstr "נדבלה דרומית"

#~ msgid "Pedi"
#~ msgstr "ססוטו צפונית"

#~ msgid "Navaho"
#~ msgstr "נאוואחו"

#~ msgid "Nyanja"
#~ msgstr "צי׳אווה"

#~ msgid "Nyankole"
#~ msgstr "נאמה"

#~ msgid "Occitan"
#~ msgstr "אוקסיטנית"

#~ msgid "Ojibwe"
#~ msgstr "אוג׳יבווה"

#~ msgid "Oromo"
#~ msgstr "אורומו"

#~ msgid "Odia"
#~ msgstr "אורייה"

#~ msgid "Ossetian"
#~ msgstr "אוסטית"

#~ msgid "Punjabi"
#~ msgstr "פנג׳אבי"

#~ msgid "Papiamento"
#~ msgstr "פפיאמנטו"

#~ msgid "Pali"
#~ msgstr "פאלי"

#~ msgid "Polish"
#~ msgstr "פולנית"

#~ msgid "Piemontese"
#~ msgstr "פיימונטית"

#~ msgid "Pirate"
#~ msgstr "שפת הפיראטים"

#~ msgid "Prussian"
#~ msgstr "פרוסית"

#~ msgid "Pashto"
#~ msgstr "פשטו"

#~ msgid "Portuguese"
#~ msgstr "פורטוגלית"

#~ msgid "Portuguese (Brazil)"
#~ msgstr "פורטוגלית ברזילאית"

#~ msgid "Portuguese (Portugal)"
#~ msgstr "פורטוגלית של פורטוגל"

#~ msgid "Quechua"
#~ msgstr "קצ׳ואה"

#~ msgid "Romansh"
#~ msgstr "רומאנש"

#~ msgid "Rundi"
#~ msgstr "קירונדי"

#~ msgid "Romanian"
#~ msgstr "רומנית"

#~ msgid "Moldavian"
#~ msgstr "מולדבית"

#~ msgid "Rombo"
#~ msgstr "רומבו"

#~ msgid "Russian"
#~ msgstr "רוסית"

#~ msgid "Rusyn"
#~ msgstr "רוסינית"

#~ msgid "Kinyarwanda"
#~ msgstr "קינירואנדה"

#~ msgid "Rwa"
#~ msgstr "ראווה"

#~ msgid "Sanskrit"
#~ msgstr "סנסקריט"

#~ msgid "Yakut"
#~ msgstr "יאקוט"

#~ msgid "Samburu"
#~ msgstr "סמבורו"

#~ msgid "Santali"
#~ msgstr "סנטאלי"

#~ msgid "Sardinian"
#~ msgstr "סרדינית"

#~ msgid "Scots"
#~ msgstr "סקוטית"

#~ msgid "Sindhi"
#~ msgstr "סינדהי"

#~ msgid "Southern Kurdish"
#~ msgstr "כורדית דרומית"

#~ msgid "Northern Sami"
#~ msgstr "סאמי צפונית"

#~ msgid "Sena"
#~ msgstr "סנה"

#~ msgid "Koyraboro Senni"
#~ msgstr "סונגהאי מערבית"

#~ msgid "Sango"
#~ msgstr "סנגו"

#~ msgid "Tachelhit"
#~ msgstr "תשלחית"

#~ msgid "Shan"
#~ msgstr "שאנית"

#~ msgid "Sinhala"
#~ msgstr "סינהלה"

#~ msgid "Slovak"
#~ msgstr "סלובקית"

#~ msgid "Slovenian"
#~ msgstr "סלובנית"

#~ msgid "Samoan"
#~ msgstr "סמואית"

#~ msgid "Southern Sami"
#~ msgstr "סאמי דרומית"

#~ msgid "Sami"
#~ msgstr "סאמי"

#~ msgid "Lule Sami"
#~ msgstr "לולה סאמי"

#~ msgid "Inari Sami"
#~ msgstr "אינארי סאמי"

#~ msgid "Skolt Sami"
#~ msgstr "סקולט סאמי"

#~ msgid "Shona"
#~ msgstr "שונה"

#~ msgid "Somali"
#~ msgstr "סומלית"

#~ msgid "Songhai languages"
#~ msgstr "שפות סונגהאי"

#~ msgid "Albanian"
#~ msgstr "אלבנית"

#~ msgid "Serbian"
#~ msgstr "סרבית"

#~ msgid "Serbian (cyrillic)"
#~ msgstr "סרבית קרילית"

#~ msgid "Serbian (latin)"
#~ msgstr "סרבית לטינית"

#~ msgid "Swati"
#~ msgstr "סיסוואטי"

#~ msgid "Saho"
#~ msgstr "סאהו"

#~ msgid "Southern Sotho"
#~ msgstr "סותו דרומית"

#~ msgid "Sundanese"
#~ msgstr "סונדנית"

#~ msgid "Swedish"
#~ msgstr "שוודית"

#~ msgid "Swahili"
#~ msgstr "סווהילי"

#~ msgid "Congo Swahili"
#~ msgstr "סווהילי של קונגו"

#~ msgid "Syriac"
#~ msgstr "סורית"

#~ msgid "Silesian"
#~ msgstr "שלזית"

#~ msgid "Tamil"
#~ msgstr "טמילית"

#~ msgid "Telugu"
#~ msgstr "טלוגו"

#~ msgid "Teso"
#~ msgstr "טסו"

#~ msgid "Tajik"
#~ msgstr "טג׳יקית"

#~ msgid "Thai"
#~ msgstr "תאית"

#~ msgid "Tigrinya"
#~ msgstr "תגרית"

#~ msgid "Tigre"
#~ msgstr "תגרה"

#~ msgid "Turkmen"
#~ msgstr "טורקמנית"

#~ msgid "Tagalog"
#~ msgstr "טאגאלוג"

#~ msgid "Klingon (pIqaD)"
#~ msgstr "קלינגונית (כתב פיקאד)"

#~ msgid "Klingon"
#~ msgstr "קלינגונית"

#~ msgid "Tswana"
#~ msgstr "טסואנה"

#~ msgid "Tongan"
#~ msgstr "טונגאית"

#~ msgid "Turkish"
#~ msgstr "טורקית"

#~ msgid "Tsonga"
#~ msgstr "צונגה"

#~ msgid "Tatar"
#~ msgstr "טטרית"

#~ msgid "Twi"
#~ msgstr "טווי"

#~ msgid "Tahitian"
#~ msgstr "טהיטית"

#~ msgid "Central Atlas Tamazight"
#~ msgstr "תמזיגט של מרכז מרוקו"

#~ msgid "Uyghur"
#~ msgstr "אויגור"

#~ msgid "Ukrainian"
#~ msgstr "אוקראינית"

#~ msgid "Urdu"
#~ msgstr "אורדו"

#~ msgid "Urdu (Pakistan)"
#~ msgstr "אורדו פקיסטנית"

#~ msgid "Uzbek"
#~ msgstr "אוזבקית"

#~ msgid "Uzbek (latin)"
#~ msgstr "אוזבקית לטינית"

#~ msgid "Venda"
#~ msgstr "ונדה"

#~ msgid "Venetian"
#~ msgstr "ונטית"

#~ msgid "Vietnamese"
#~ msgstr "וייטנאמית"

#~ msgid "West Flemish"
#~ msgstr "פלמית מערבית"

#~ msgid "Volapük"
#~ msgstr "וולאפיק"

#~ msgid "Vunjo"
#~ msgstr "וונג׳ו"

#~ msgid "Walloon"
#~ msgstr "ולונית"

#~ msgid "Walser German"
#~ msgstr "גרמנית וליסית"

#~ msgid "Wolaytta"
#~ msgstr "ווליטה"

#~ msgid "Sorbian"
#~ msgstr "סורבית"

#~ msgid "Wolof"
#~ msgstr "וולוף"

#~ msgid "Xhosa"
#~ msgstr "׳קוסה"

#~ msgid "Soga"
#~ msgstr "לוסוגה"

#~ msgid "Yiddish"
#~ msgstr "יידיש"

#~ msgid "Yoruba"
#~ msgstr "יורובה"

#~ msgid "Yue"
#~ msgstr "יו"

#~ msgid "Zhuang"
#~ msgstr "ג׳ואנג"

#~ msgid "Chinese"
#~ msgstr "סינית"

#~ msgid "Chinese (Simplified)"
#~ msgstr "סינית מפושטת"

#~ msgid "Chinese (Traditional)"
#~ msgstr "סינית מסורתית"

#~ msgid "Chinese (Hong Kong)"
#~ msgstr "סינית הונג קונגית"

#~ msgid "Zulu"
#~ msgstr "זולו"

#~ msgid "Mail footer (text)"
#~ msgstr "תחתית הודעת הדוא״ל (טקסט)"

#~ msgid "Mail footer (HTML)"
#~ msgstr "תחתית הודעת הדוא״ל (HTML)"

#~ msgid "Placement"
#~ msgstr "מיקום"

#~ msgid "Start date"
#~ msgstr "תאריך התחלה"

#~ msgid "End date"
#~ msgstr "תאריך סיום"

#~ msgid "Text"
#~ msgstr "טקסט"

#~ msgid "Depending on placement, HTML can be allowed."
#~ msgstr "בהתאם למיקום, ניתן לאפשר HTML."

#~ msgid "Free form note for your notes, not used within Weblate."
#~ msgstr "פתקית בכתב חופשי לצורך תיעוד אישי שלך, לא ישמש את Weblate."

#~ msgid "Advertisement"
#~ msgstr "פרסום"

#~ msgid "Advertisements"
#~ msgstr "פרסומות"

#~ msgid "Failed to save translation!"
#~ msgstr "שמירת התרגום נכשלה!"

#~ msgid "Serbo-Croatian"
#~ msgstr "סרבו־קרואטית"

#~ msgid "Norwegian (old code)"
#~ msgstr "נורבגית ספרותית"

#~ msgid "Dutch (Belgium)"
#~ msgstr "הולנדית בלגית"

#~ msgid "Bihari languages"
#~ msgstr "שפות ביהאר"

#~ msgid "Tonga (Tonga Islands)"
#~ msgstr "טונגה של איי טונגה"

#~ msgid "Blin"
#~ msgstr "בלינית"

#~ msgid "Chinese (China)"
#~ msgstr "סינית של סין"

#~ msgid "Chinese (Taiwan)"
#~ msgstr "סינית טאיוואנית"

#~ msgid "N'Ko"
#~ msgstr "נ׳קו"

#~ msgid "Nahuatl languages"
#~ msgstr "שפות נאוואטל"

#~ msgid "Sotho"
#~ msgstr "ססוטו צפונית"

#~ msgid "Strings to translate"
#~ msgstr "מחרוזות לתרגום"

#~ msgid "Units to translate"
#~ msgstr "יחידות לתרגום"

#~ msgid "Words to translate"
#~ msgstr "מילים לתרגום"

#~ msgid "Login to Weblate"
#~ msgstr "כניסה אל Weblate"

#~ msgid "Donate to Weblate!"
#~ msgstr "תרומה למיזם Weblate!"

#~ msgid ""
#~ "Please note that the confirmation link has limited validity. In case it "
#~ "does not work, please register again."
#~ msgstr ""
#~ "נא לשים לב שלקישור האימות יש תוקף מוגבל. במקרה שהקישור לא עובד, נא להירשם "
#~ "שוב."

#~ msgid "Contact us"
#~ msgstr "יצירת קשר אתנו"

#~ msgid ""
#~ "Hold down \"Control\", or \"Command\" on a Mac, to select more than one."
#~ msgstr ""
#~ "יש להחזיק את המקשים „Control“, או „Command“ ב־Mac, כדי לבחור ביותר מאחת."

#~ msgid "Languages summary"
#~ msgstr "סיכומי שפות"

#~ msgid "Good translations"
#~ msgstr "תרגומים טובים"

#~ msgid "Translations with failing checks"
#~ msgstr "תרגומים עם בדיקות שנכשלו"

#~ msgid "Fuzzy translations"
#~ msgstr "תרגומים בספק"

#~ msgid "You don't have privileges to save translations!"
#~ msgstr "אין לך הרשאות לשמור תרגומים!"

#~ msgid "You have reached end of translating."
#~ msgstr "הגעת לסוף התרגום."

#~ msgid "Bilin"
#~ msgstr "בילינית"

#~ msgid "Geez"
#~ msgstr "געז"

#~ msgid "Walamo"
#~ msgstr "ווליטה"

#~ msgid "Download for using within an application."
#~ msgstr "הורד לצורך שימוש בתוך יישום."

#~ msgid "Download compiled translation"
#~ msgstr "הורד תרגום מהודר"

#~ msgid "Locking"
#~ msgstr "נעילה"

#~ msgid "Locking the translation will prevent others to work on translation."
#~ msgstr "נעילת התרגום תמנע מאחרים לעבוד על התרגום."

#~ msgid "Locked by:"
#~ msgstr "ננעל ע״י:"

#~ msgid "Lock expires:"
#~ msgstr "הנעילה תפוג:"

#~ msgid "This translation is locked by %(user)s!"
#~ msgstr "תרגום זה נעול על ידי %(user)s!"

#~ msgid "Failed to update lock, probably session has expired."
#~ msgstr "עדכון הנעילה נכשל, כנראה שהזמן המוקצה להפעלה פג."

#~ msgid "Translation is now locked for you."
#~ msgstr "התרגום נעול לטובתך כעת."

#~ msgid "Translation is now open for translation updates."
#~ msgstr "התרגום פתוח כעת לעדכוני תרגום."

#~ msgid ""
#~ "<a href=\"%(login_url)s?next=%(translate_url)s\">Log in</a> for saving "
#~ "translations."
#~ msgstr ""
#~ "יש <a href=\"%(login_url)s?next=%(translate_url)s\">להיכנס</a> כדי לשמור "
#~ "תרגומים."

#~ msgctxt "Message needs review"
#~ msgid "Review"
#~ msgstr "סקירה"

#~ msgctxt "Checkbox for marking translation needing review"
#~ msgid "Needs review"
#~ msgstr "טעון שיפור"

#~ msgid ""
#~ "Not showing status of linked repository. Check <a href=\"#%(slug)s\">"
#~ "%(repo)s</a> instead."
#~ msgstr ""
#~ "מצב המאגר המקושר לא מוצג. יש לעיין ב<a href=\"#%(slug)s\">%(repo)s</a> "
#~ "במקום."

#~ msgid "Kirghiz"
#~ msgstr "קירגיזית"

#~ msgid "Oriya"
#~ msgstr "אורייה"

#~ msgid ""
#~ "Chosen file format does not support adding new translations as chosen in "
#~ "project settings."
#~ msgstr ""
#~ "תבנית הקובץ הנבחרת אינה תומכת בהוספת תרגומים חדשים כפי שנבחר בהגדרות "
#~ "המיזם."

#~ msgid "Danda"
#~ msgstr "מקל"

#~ msgid "Double danda"
#~ msgstr "מקל כפול"

#~ msgid "Suggestion cleanup"
#~ msgstr "ניקוי הצעות"

#~ msgid "Kurdish Sorani"
#~ msgstr "כורדית סוראנית"

#~ msgid "Enable ACL"
#~ msgstr "הפעלת בקרת גישה"

#~ msgid "Review of translations since %s"
#~ msgstr "סקירת התרגומים מאז %s"

#~ msgid "You can not change password to the one you were using!"
#~ msgstr "אין אפשרות לשנות את הססמה לאחת שכבר נעשה בה שימוש!"

#~ msgid "dictionaries"
#~ msgstr "מילונים"

#~ msgid "Whole project"
#~ msgstr "המיזם כולו"

#~ msgid "Failed to store message in the backend, lock timeout occurred!"
#~ msgstr "נכשל לאחסן הודעה במגשר העורפי, פקיעת זמן נעילה אירעה!"

#~ msgid "Message not found in backend storage, it is probably corrupted."
#~ msgstr "המחרוזת לא נמצאה באחסון המנגנון, כנראה שהיא פגומה."

#~ msgid ""
#~ "Could not find any matching translation in this component list, probably "
#~ "not translated to your languages."
#~ msgstr ""
#~ "לא ניתן למצוא תרגומים תואמים ברשימת הרכיבים הזאת, כנראה שאין תרגום לשפות "
#~ "שלך."

#~ msgid "This string has different context but same source."
#~ msgstr "למחרוזת זו יש הקשר שונה אך היא מאותו המקור."

#~ msgid "Different context"
#~ msgstr "הקשר שונה"

#~ msgid "This string has different source but same context."
#~ msgstr "למחרוזת זו יש מקור שונה אך את אותו ההקשר."

#~ msgid "Different source"
#~ msgstr "מקור אחר"

#~ msgid ""
#~ "Configures how old changes (in hours) will be committed by commit_pending "
#~ "management command (usually executed by cron)."
#~ msgstr ""
#~ "הגדרת גיל השינויים (בשעות) שיוגשו על ידי פקודת הניהול commit_pending "
#~ "(בדרך כלל מופעלת על ידי cron)."

#~ msgid "{name} (e.g. {examples})"
#~ msgstr "{name} (לדוגמה: {examples})"

#~ msgid "This site is built using following projects:"
#~ msgstr "אתר זה מורכב על גבי המיזמים הבאים:"

#~ msgid "Browse all changes"
#~ msgstr "עיון בכל השינויים"

#~ msgid "Can not merge different messages!"
#~ msgstr "לא ניתן למזג הודעות שונות!"

#~ msgid "Can not revert to nonexisting change!"
#~ msgstr "לא ניתן לשחזר לשינוי שלא התבצע!"

#~ msgid "Can not revert to different unit!"
#~ msgstr "לא ניתן לשחזר ליחידה אחרת!"

#~ msgid "Currently associated:"
#~ msgstr "כרגע משויכות:"

#~ msgid "You are not allowed to access project %s."
#~ msgstr "אין לך הרשאה לגשת למיזם %s."

#~ msgid "At least six characters long."
#~ msgstr "באורך של 6 תווים לפחות."

#~ msgid "New password (again)"
#~ msgstr "ססמה חדשה (שוב)"

#~ msgid "Repeat the password so we can verify you typed it in correctly."
#~ msgstr "עליך לחזור על הססמה כדי שנוכל לאמת כי הקלדת אותה נכון."

#~ msgid "Password needs to have at least six characters."
#~ msgstr "על הססמה להיות באורך של שישה תווים לפחות."

#~ msgid "You must type the same password each time."
#~ msgstr "עליך להקליד את אותה הססמה בכל פעם."

#~ msgid ""
#~ "Get involved in %(project)s, which is currently being translated into "
#~ "%(languages)s languages using Weblate."
#~ msgstr ""
#~ "התחל לפעול בפרויקט %(project)s, אשר מתורגם כעת ב-%(languages)s שפות "
#~ "באמצעות Weblate."

#~ msgid "Owner"
#~ msgstr "בעלים"

#~ msgid "Revoke ownership"
#~ msgstr "שלול בעלות"

#~ msgid "Make owner"
#~ msgstr "הפוך לבעלים"

#~ msgid "Add new owner"
#~ msgstr "הוספת בעלים חדש"

#, fuzzy
#~| msgid "Main website of translated project."
#~ msgid "Owners of the project."
#~ msgstr "האתר הראשי של המיזם המתורגם."

#~ msgid "Invalid language chosen!"
#~ msgstr "השפה שנבחרה שגויה!"

#~ msgid "Merge translation comments"
#~ msgstr "מיזוג הערות תרגום"

#, fuzzy
#~| msgid "Merges content of file header into the translation."
#~ msgid "Merges comments into the translation."
#~ msgstr "הפעולה תמזג תוכן תקורת קובץ לתוך התרגום."

#~ msgid "There were no new strings in uploaded file!"
#~ msgstr "לא הופיעו מחרוזות חדשות בקובץ שהועלה!"

#~ msgid "Git repository with Weblate translations:"
#~ msgstr "מאגר Git עם תרגומי Weblate:"

#, fuzzy
#~| msgid "Number of plurals"
#~ msgid "Number of units"
#~ msgstr "מספר צורות הריבוי"

#~ msgid "Manage your subscriptions"
#~ msgstr "נהל את ההרשמות שלך"

#, fuzzy
#~| msgid "Mismatched \\n"
#~ msgid "Watched"
#~ msgstr "\\n לא תואמת"

#, fuzzy
#~| msgid "Invalid link to Weblate project, use weblate://project/subproject."
#~ msgid ""
#~ "Invalid link to a Weblate project, Invalid link to a Weblate project, can "
#~ "not link to self!"
#~ msgstr "קישור לא חוקי לפרוייקט Weblate, נסה weblate://project/subproject."

#~ msgid "Subscribed projects"
#~ msgstr "מיזמים רשומים"

#~ msgid "Simplified Chinese"
#~ msgstr "סינית מפושטת"

#~ msgid "Traditional Chinese"
#~ msgstr "סינית מסורתית"

#~ msgid "You can download glossary in following formats:"
#~ msgstr "באפשרותך להוריד מונחון בפורמטים הבאים:"

#~ msgid "Download source file"
#~ msgstr "הורד קובץ מקור"

#~ msgid "Your translations"
#~ msgstr "התרגומים שלי"

#~ msgid "Format of %s could not be recognized."
#~ msgstr "לא ניתן לזהות את המבנה של %s."

#, fuzzy
#~| msgid "Source strings review"
#~ msgid "Strings needing review :"
#~ msgstr "סקירת מחרוזות המקור"

#~ msgctxt "Number of fuzzy strings"
#~ msgid "Fuzzy"
#~ msgstr "בספק"

#~ msgid "Fuzzy"
#~ msgstr "בספק"

#~ msgctxt "Message is fuzzy"
#~ msgid "Fuzzy"
#~ msgstr "בספק"

#~ msgctxt "Checkbox for marking translation fuzzy"
#~ msgid "Fuzzy"
#~ msgstr "בספק"

#~ msgid "Add as fuzzy translation"
#~ msgstr "הוסף בתור תרגום בספק"

#, fuzzy
#~| msgid "Import glossary"
#~ msgid "Import as fuzzy"
#~ msgstr "יבוא מונחון"

#~ msgid "Fuzzy strings"
#~ msgstr "מחרוזות בספק"

#~ msgid "Message is fuzzy"
#~ msgstr "הודעה בספק"

#~ msgid "New language"
#~ msgstr "שפה חדשה"

#~ msgid "Java Properties"
#~ msgstr "קובץ מאפיינים של Java"

#, fuzzy
#~| msgid "Browse changes"
#~ msgid "Browse all changes in component"
#~ msgstr "עיון בשינויים"

#, fuzzy
#~| msgid "Format of translation template could not be recognized."
#~ msgid "Format of translation base file could not be recognized."
#~ msgstr "לא ניתן לזהות את מבנה תבנית התרגום."

#~ msgid "widgets"
#~ msgstr "וידג׳טים"

#, fuzzy
#~| msgid "Failed to process form!"
#~ msgid "Failed to process new translation request!"
#~ msgstr "עיבוד הטופס נכשל!"

#~ msgid "Python format string"
#~ msgstr "מחרוזת מבנה Python"

#~ msgid "C format string"
#~ msgstr "מחרוזת מבנה C"

#~ msgid "PHP format string"
#~ msgstr "מחרוזת מבנה PHP"

#~ msgid "Python brace format string"
#~ msgstr "מחרוזת מבנה Python brace"

#, fuzzy
#~| msgid "File content successfully merged into translation."
#~ msgid ""
#~ "File content successfully merged into translation, processed %d string."
#~ msgid_plural ""
#~ "File content successfully merged into translation, processed %d strings."
#~ msgstr[0] "תוכן הקובץ מוזג עם התרגום בהצלחה."
#~ msgstr[1] "תוכן הקובץ מוזג עם התרגום בהצלחה."

#~ msgid "How to handle requests for creating new languages."
#~ msgstr "כיצד לטפל בבקשות ליצירת שפה חדשה."

#~ msgid "About"
#~ msgstr "אודות"

#, fuzzy
#~| msgid "Comments about this translation"
#~ msgid "Suggestions are not allowed on this translation!"
#~ msgstr "הערות על התרגום הזה"

#, fuzzy
#~| msgid "You don't have privileges to save translations!"
#~ msgid "You don't have privileges to save templates!"
#~ msgstr "אין לך הרשאות לשמור תרגומים!"

#~ msgid "Home directory"
#~ msgstr "תיקיית בית"

#, fuzzy
#~| msgid "Failed to generate key: %s"
#~ msgid "Failed to update git: %s"
#~ msgstr "יצירת המפתח נכשלה: %s"

#, fuzzy
#~| msgid "Git branch to translate"
#~ msgid "Git branch"
#~ msgstr "ענף Git לתרגום"

#, fuzzy
#~| msgid "source"
#~ msgid "Resources"
#~ msgstr "מקור"

#, fuzzy
#~| msgid "Resource update"
#~ msgid "Resource name"
#~ msgstr "עדכון משאב"

#~ msgid "Subproject is now open for translation updates."
#~ msgstr "תת המיזם פתוח לעדכוני תרגום."

#, fuzzy
#~| msgid "Comments"
#~ msgid "Comments "
#~ msgstr "הערות"

#~ msgid "contact"
#~ msgstr "קשר"

#, fuzzy
#~| msgid "Hostname"
#~ msgid "hosting"
#~ msgstr "שם המארח"

#~ msgid "Avatar"
#~ msgstr "תמונת משתמש"

#~ msgid "Recent contributions"
#~ msgstr "תרומות אחרונות"

#~ msgid "Logged in as %(name)s"
#~ msgstr "נכנסת בתור %(name)s"

#~ msgid "checks"
#~ msgstr "בדיקות"

#~ msgid "Failures"
#~ msgstr "שגיאות"

#~ msgid "There are no matching failed checks!"
#~ msgstr "אין בדיקות כושלות מתאימות!"

#~ msgid "data"
#~ msgstr "נתונים"

#, fuzzy
#~| msgid "Message"
#~ msgid "Messages"
#~ msgstr "הודעה"

#~ msgid "Summaries"
#~ msgstr "סיכומים"

#~ msgid "Others"
#~ msgstr "אחרים"

#~ msgid "Subprojects"
#~ msgstr "תת־מיזמים"

#~ msgid "Project website:"
#~ msgstr "אתר המיזם:"

#~ msgid "Translation license:"
#~ msgstr "רישיון התרגום:"

#, fuzzy
#~| msgid "Search"
#~ msgid "search"
#~ msgstr "חיפוש"

#, fuzzy
#~| msgid "New language"
#~ msgid "Report missing language"
#~ msgstr "שפה חדשה"

#, fuzzy
#~| msgid "Machine translation"
#~ msgid "Machine-readable data"
#~ msgstr "תרגום מכונה"

#~ msgid "Git repository:"
#~ msgstr "מאגר Git:"

#~ msgid "Suggested by anonymous user"
#~ msgstr "הוצע ע״י משתמש אלמוני"

#~ msgid "Same message used in different subprojects"
#~ msgstr "אותה ההודעה משמשת בתת מיזמים שונים"

#~ msgid "All locations"
#~ msgstr "כל המיקומים"

#~ msgid "Words extracted from glossary"
#~ msgstr "מילים שחולצו מהמונחון"

#~ msgid "Comments (%(count)s)"
#~ msgstr "הערות (%(count)s)"

#~ msgid "Source string details and feedback"
#~ msgstr "פרטים ומשוב על מחרוזת המקור"

#~ msgid "Source (%(count)s)"
#~ msgstr "מקור (%(count)s)"

#~ msgid "You are not allowed to add comments."
#~ msgstr "אין לך הרשאה להוסיף הערות."

#, fuzzy
#~| msgid "State"
#~ msgid "Stats"
#~ msgstr "מצב"

#~ msgid ""
#~ "You can <a href=\"%(download_url)s\">download</a> file for offline "
#~ "translation."
#~ msgstr ""
#~ "ניתן <a href=\"%(download_url)s\">להוריד</a> את הקובץ כדי לתרגם מחוץ "
#~ "למערכת."

#~ msgid ""
#~ "You can also <a href=\"%(pack_download_url)s\">download</a> compiled file "
#~ "to use within the application."
#~ msgstr ""
#~ "ניתן גם <a href=\"%(pack_download_url)s\">להוריד</a> קובץ שעבר הידור כדי "
#~ "להשתמש בו ביישום."

#, fuzzy
#~| msgid "Source (%(count)s)"
#~ msgid "Strings (%(count)s):"
#~ msgstr "מקור (%(count)s)"

#, fuzzy
#~| msgid "Source (%(count)s)"
#~ msgid "Words (%(count)s):"
#~ msgstr "מקור (%(count)s)"

#, fuzzy
#~| msgid "First name"
#~ msgid "First seen"
#~ msgstr "שם פרטי"

#~ msgid "Subproject name"
#~ msgstr "שם תת המיזם"

#~ msgid "Strings with any failing checks (%d)"
#~ msgstr "מחרוזות עם בדיקות שלא צלחו (%d)"

#~ msgid "Untranslated strings (%d)"
#~ msgstr "מחרוזות שלא תורגמו (%d)"

#~ msgid "Fuzzy strings (%d)"
#~ msgstr "מחרוזות בספק (%d)"

#~ msgid "Strings with suggestions (%d)"
#~ msgstr "מחרוזות עם הצעות (%d)"

#~ msgid ""
#~ "Should your language be missing, please <a href=\"%(contact_url)s?"
#~ "subject=New+language+request+for+%(object)s\">contact us</a>."
#~ msgstr ""
#~ "במקרה שהשפה שלך אינה מופיע להלן, ניתן <a href=\"%(contact_url)s?"
#~ "subject=New+language+request+for+%(object)s\">ליצור אתנו קשר</a>."

#~ msgid "Avatar for %s"
#~ msgstr "תמונת המשתמש של %s"

#~ msgid "First name"
#~ msgstr "שם פרטי"

#~ msgid "First and last name should be different!"
#~ msgstr "השם הפרטי ושם המשפחה אמורים להיות שונים!"

#~ msgid "Username needs to have at least five characters."
#~ msgstr "שם המשתמש חייב להיות באורך של 5 תווים לפחות."

#~ msgid ""
#~ "Your profile has been migrated, you might want to adjust preferences."
#~ msgstr "הפרופיל שלך מוזג, ההמלצה היא לשנות את ההעדפות."

#~ msgid "Logged out"
#~ msgstr "יצאת מהחשבון"

#~ msgid "Password changed"
#~ msgstr "הססמה הוחלפה"

#~ msgid "Old password"
#~ msgstr "ססמה ישנה"

#~ msgid "The two password fields didn't match."
#~ msgstr "שתי הססמאות אינן תואמות."

#~ msgid "You need to log in to be able to save translations!"
#~ msgstr "עליך להיכנס כדי לשמור תרגומים!"

#~ msgid "Invalid link to repository!"
#~ msgstr "קישור שגוי למאגר!"

#~ msgid ""
#~ "There are %(count)s strings, out of which %(translated)s&#37; is "
#~ "translated and %(fuzzy)s&#37; is fuzzy."
#~ msgstr ""
#~ "יש %(count)s מחרוזות, מתוכן %(translated)s&#37; מתורגמות ו־%(fuzzy)s&#37; "
#~ "בספק."

#, fuzzy
#~| msgid "New language"
#~ msgid "Add new language"
#~ msgstr "שפה חדשה"

#~ msgid "Invalid text direction"
#~ msgstr "כיוון הטקסט שגוי"

#~ msgid "Text direction can be either LTR or RTL"
#~ msgstr "כיוון הטקסט יכול להיות RTL (ימין לשמאל) או LTR (שמאל לימין)"

#, fuzzy
#~| msgid "There were no new strings in uploaded file."
#~ msgid "There were no new strings in uploaded file, processed %d strings."
#~ msgstr "לא הופיעו מחרוזות חדשות בקובץ שהועלה."

#, fuzzy
#~| msgid "File content successfully merged into translation."
#~ msgid ""
#~ "File content successfully merged into translation, processed %d strings."
#~ msgstr "תוכן הקובץ מוזג עם התרגום בהצלחה."

#, fuzzy
#~| msgid "Email conference for translators"
#~ msgid "Email conference for translators."
#~ msgstr "דיון בדוא״ל לטובת המתרגמים"

#, fuzzy
#~| msgid "Name used in URLs"
#~ msgid "Name used in URLs and file names"
#~ msgstr "השם המשמש בכתובות"

#~ msgid "Instructions"
#~ msgstr "הנחיות"

#~ msgid "Recent edits"
#~ msgstr "עריכות אחרונות"

#, fuzzy
#~| msgid "checks"
#~ msgid "Foo check"
#~ msgstr "בדיקות"<|MERGE_RESOLUTION|>--- conflicted
+++ resolved
@@ -2180,15 +2180,8 @@
 msgstr "אחוזים מתורגמים"
 
 #: weblate/templates/addons/generate_help.html:15
-<<<<<<< HEAD
-#, fuzzy
-#| msgid "Not translated strings"
 msgid "Number of translated strings"
-msgstr "מחרוזות לא מתורגמות"
-=======
-msgid "Number of transalted strings"
 msgstr "מספר המחרוזות המתורגמות"
->>>>>>> 8571cd54
 
 #: weblate/templates/addons/generate_help.html:17
 #: weblate/trans/models/subproject.py:135
