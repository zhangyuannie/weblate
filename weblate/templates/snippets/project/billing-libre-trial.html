--- conflicted
+++ resolved
@@ -6,20 +6,14 @@
 {% block message %}
   {# user_can_view_billing is defined in snippets/project/state.html #}
   {% if user_can_view_billing %}
-<<<<<<< HEAD
-    <a href="{{ object.billing.get_absolute_url }}" class="btn btn-primary pull-right flip">{% trans "Request approval for Libre hosting" %}</a>
-  {% endif %}
-  {% trans "Hey translator! This project is in a trial period, and its setup might not be complete yet!" %}
-  <br/>
-  {% trans "Consider asking its maintainers before you contribute to avoid the chance of losing your work. Remember that before approval as a libre project, essential things like a license can change." %}
-=======
     {# project admin can request approval #}
     <a href="{{ object.billing.get_absolute_url }}" class="btn btn-primary pull-right flip">{% trans "Request approval for Libre hosting" %}</a>
     {% trans "This project is in the trial period, and is publicly accessible. You can lock it and post an announcement in case you want to avoid contributions until you finish the setup." %}
   {% else %}
     {# users are warned that the setup is not yet completed #}
-    {% trans "This project is in the trial period, so be cautious before you contribute. Things like license or repository can still change before being approved as a libre project." %}
+    {% trans "Hey translator! This project is in a trial period, and its setup might not be complete yet!" %}
+    <br/>
+    {% trans "Consider asking its maintainers before you contribute to avoid the chance of losing your work. Remember that before approval as a libre project, essential things like a license can change." %}
   {% endif %}
->>>>>>> 3901fca4
   <div class="clearfix"></div>
 {% endblock %}